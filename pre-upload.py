--- conflicted
+++ resolved
@@ -26,19 +26,8 @@
 
 
 # Assert some minimum Python versions as we don't test or support any others.
-<<<<<<< HEAD
-# We only support Python 2.7, and require 2.7.5+/3.4+ to include signal fix:
-# https://bugs.python.org/issue14173
-if sys.version_info < (2, 7, 5):
-    print('repohooks: error: Python-2.7.5+ is required', file=sys.stderr)
-    sys.exit(1)
-elif sys.version_info.major == 3 and sys.version_info < (3, 4):
-    # We don't actually test <Python-3.6.  Hope for the best!
-    print('repohooks: error: Python-3.4+ is required', file=sys.stderr)
-=======
 if sys.version_info < (3, 6):
     print('repohooks: error: Python-3.6+ is required', file=sys.stderr)
->>>>>>> b06a1859
     sys.exit(1)
 
 
@@ -55,7 +44,6 @@
 import rh.config
 import rh.git
 import rh.hooks
-import rh.sixish
 import rh.terminal
 import rh.utils
 
@@ -73,12 +61,9 @@
     PASSED = COLOR.color(COLOR.GREEN, 'PASSED')
     FAILED = COLOR.color(COLOR.RED, 'FAILED')
     WARNING = COLOR.color(COLOR.YELLOW, 'WARNING')
-<<<<<<< HEAD
-=======
 
     # How long a hook is allowed to run before we warn that it is "too slow".
     _SLOW_HOOK_DURATION = datetime.timedelta(seconds=30)
->>>>>>> b06a1859
 
     def __init__(self, project_name):
         """Create a new Output object for a specified project.
@@ -102,14 +87,6 @@
         """
         self.num_hooks = num_hooks
 
-    def set_num_hooks(self, num_hooks):
-        """Keep track of how many hooks we'll be running.
-
-        Args:
-          num_hooks: number of hooks to be run.
-        """
-        self.num_hooks = num_hooks
-
     def commit_start(self, commit, commit_summary):
         """Emit status for new commit.
 
@@ -134,9 +111,6 @@
         self.hook_index += 1
         rh.terminal.print_status_line(status_line)
 
-<<<<<<< HEAD
-    def hook_error(self, hook_name, error):
-=======
     def hook_finish(self):
         """Finish processing any per-hook state."""
         duration = datetime.datetime.now() - self.hook_start_time
@@ -148,24 +122,11 @@
                 (rh.utils.timedelta_str(duration),))
 
     def hook_error(self, error):
->>>>>>> b06a1859
         """Print an error for a single hook.
 
         Args:
           error: error string.
         """
-<<<<<<< HEAD
-        self.error(hook_name, error)
-
-    def hook_warning(self, hook_name, warning):
-        """Print a warning for a single hook.
-
-        Args:
-          hook_name: name of the hook.
-          warning: warning string.
-        """
-        status_line = '[%s] %s' % (self.WARNING, hook_name)
-=======
         self.error(self._curr_hook_name, error)
 
     def hook_warning(self, warning):
@@ -175,7 +136,6 @@
           warning: warning string.
         """
         status_line = '[%s] %s' % (self.WARNING, self._curr_hook_name)
->>>>>>> b06a1859
         rh.terminal.print_status_line(status_line, print_newline=True)
         print(warning, file=sys.stderr)
 
@@ -193,11 +153,7 @@
 
     def finish(self):
         """Print summary for all the hooks."""
-<<<<<<< HEAD
-        status_line = '[%s] repohooks for %s %s' % (
-=======
         status_line = '[%s] repohooks for %s %s in %s' % (
->>>>>>> b06a1859
             self.PASSED if self.success else self.FAILED,
             self.project_name,
             'passed' if self.success else 'failed',
@@ -217,14 +173,11 @@
     """
     if not results:
         return (None, None)
-<<<<<<< HEAD
-=======
 
     # We track these as dedicated fields in case a hook doesn't output anything.
     # We want to treat silent non-zero exits as failures too.
     has_error = False
     has_warning = False
->>>>>>> b06a1859
 
     error_ret = ''
     warning_ret = ''
@@ -236,13 +189,6 @@
             lines = result.error.splitlines()
             ret += '\n'.join('    %s' % (x,) for x in lines)
             if result.is_warning():
-<<<<<<< HEAD
-                warning_ret += ret
-            else:
-                error_ret += ret
-
-    return (error_ret or None, warning_ret or None)
-=======
                 has_warning = True
                 warning_ret += ret
             else:
@@ -251,7 +197,6 @@
 
     return (error_ret if has_error else None,
             warning_ret if has_warning else None)
->>>>>>> b06a1859
 
 
 def _get_project_config():
@@ -269,11 +214,7 @@
         # Load the config for this git repo.
         '.',
     )
-<<<<<<< HEAD
-    return rh.config.PreUploadConfig(paths=paths, global_paths=global_paths)
-=======
     return rh.config.PreUploadSettings(paths=paths, global_paths=global_paths)
->>>>>>> b06a1859
 
 
 def _attempt_fixes(fixup_func_list, commit_list):
@@ -338,47 +279,29 @@
     try:
         remote = rh.git.get_upstream_remote()
         upstream_branch = rh.git.get_upstream_branch()
-<<<<<<< HEAD
-    except rh.utils.RunCommandError as e:
-=======
     except rh.utils.CalledProcessError as e:
->>>>>>> b06a1859
         output.error('Upstream remote/tracking branch lookup',
                      '%s\nDid you run repo start?  Is your HEAD detached?' %
                      (e,))
         return False
 
-<<<<<<< HEAD
+    project = rh.Project(name=project_name, dir=proj_dir, remote=remote)
+    rel_proj_dir = os.path.relpath(proj_dir, rh.git.find_repo_root())
+
     os.environ.update({
         'REPO_LREV': str(rh.git.get_commit_for_ref(upstream_branch)),
-        'REPO_PATH': str(proj_dir),
+        'REPO_PATH': str(rel_proj_dir),
         'REPO_PROJECT': str(project_name),
         'REPO_REMOTE': str(remote),
         'REPO_RREV': str(rh.git.get_remote_revision(upstream_branch, remote)),
     })
 
-    project = rh.Project(name=project_name, dir=proj_dir, remote=remote)
-
-=======
-    project = rh.Project(name=project_name, dir=proj_dir, remote=remote)
-    rel_proj_dir = os.path.relpath(proj_dir, rh.git.find_repo_root())
-
-    os.environ.update({
-        'REPO_LREV': rh.git.get_commit_for_ref(upstream_branch),
-        'REPO_PATH': rel_proj_dir,
-        'REPO_PROJECT': project_name,
-        'REPO_REMOTE': remote,
-        'REPO_RREV': rh.git.get_remote_revision(upstream_branch, remote),
-    })
-
->>>>>>> b06a1859
     if not commit_list:
         commit_list = rh.git.get_commits(
             ignore_merged_commits=config.ignore_merged_commits)
 
     ret = True
     fixup_func_list = []
-<<<<<<< HEAD
 
     # Disable google_java_format and print a warning for stacked changes, which it
     # can't handle.
@@ -406,15 +329,13 @@
         print()
         print('git rebase {branch} --exec "{cmd}"'.format(branch=rh.git.get_upstream_branch(), cmd=' '.join(cmd)))
         print()
-=======
->>>>>>> b06a1859
 
     for commit in commit_list:
         # Mix in some settings for our hooks.
         os.environ['PREUPLOAD_COMMIT'] = commit
         diff = rh.git.get_affected_files(commit)
         desc = rh.git.get_commit_desc(commit)
-        rh.sixish.setenv('PREUPLOAD_COMMIT_MESSAGE', desc)
+        os.environ['PREUPLOAD_COMMIT_MESSAGE'] = desc
 
         commit_summary = desc.split('\n', 1)[0]
         output.commit_start(commit=commit, commit_summary=commit_summary)
@@ -424,15 +345,6 @@
             if rel_proj_dir in exclusion_scope:
                 break
             hook_results = hook(project, commit, desc, diff)
-<<<<<<< HEAD
-            (error, warning) = _process_hook_results(hook_results)
-            if error or warning:
-                if warning:
-                    output.hook_warning(name, warning)
-                if error:
-                    ret = False
-                    output.hook_error(name, error)
-=======
             output.hook_finish()
             (error, warning) = _process_hook_results(hook_results)
             if error is not None or warning is not None:
@@ -441,7 +353,6 @@
                 if error is not None:
                     ret = False
                     output.hook_error(error)
->>>>>>> b06a1859
                 for result in hook_results:
                     if result.fixup_func:
                         fixup_func_list.append((name, commit,
@@ -471,13 +382,8 @@
 
     if proj_dir is None:
         cmd = ['repo', 'forall', project_name, '-c', 'pwd']
-<<<<<<< HEAD
-        result = rh.utils.run_command(cmd, capture_output=True)
-        proj_dirs = result.output.split()
-=======
         result = rh.utils.run(cmd, capture_output=True)
         proj_dirs = result.stdout.split()
->>>>>>> b06a1859
         if not proj_dirs:
             print('%s cannot be found.' % project_name, file=sys.stderr)
             print('Please specify a valid project.', file=sys.stderr)
@@ -597,18 +503,15 @@
                           commit_list=opts.commits):
         return 0
     return 1
-<<<<<<< HEAD
 
 def has_hook(hooks, name):
-    for (n, h) in hooks:
+    for (n, h, s) in hooks:
         if name == n:
             return True
     return False
-=======
->>>>>>> b06a1859
 
 def remove_hook(hooks, name):
-    return [(n, h) for (n, h) in hooks if n != name]
+    return [(n, h, s) for (n, h, s) in hooks if n != name]
 
 if __name__ == '__main__':
     sys.exit(direct_main(sys.argv[1:]))