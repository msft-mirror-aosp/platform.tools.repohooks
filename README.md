--- conflicted
+++ resolved
@@ -1,9 +1,4 @@
 # AOSP Preupload Hooks
-<<<<<<< HEAD
-
-[TOC]
-=======
->>>>>>> b06a1859
 
 This repo holds hooks that get run by repo during the upload phase.  They
 perform various checks automatically such as running linters on your code.
@@ -177,14 +172,11 @@
 This section allows for turning on common/builtin hooks.  There are a bunch of
 canned hooks already included geared towards AOSP style guidelines.
 
-<<<<<<< HEAD
 * `buildifier`: Run BUILD files through `buildifier --mode=check`.
-=======
 * `aidl_format`: Run AIDL files (.aidl) through `aidl-format`.
 * `android_test_mapping_format`: Validate TEST_MAPPING files in Android source
   code. Refer to go/test-mapping for more details.
 * `bpfmt`: Run Blueprint files (.bp) through `bpfmt`.
->>>>>>> b06a1859
 * `checkpatch`: Run commits through the Linux kernel's `checkpatch.pl` script.
 * `clang_format`: Run git-clang-format against the commit. The default style is
   `file`.
@@ -193,15 +185,12 @@
 * `commit_msg_changeid_field`: Require a valid `Change-Id:` Gerrit line.
 * `commit_msg_prebuilt_apk_fields`: Require badging and build information for
   prebuilt APKs.
-<<<<<<< HEAD
-=======
 * `commit_msg_relnote_field_format`: Check for possible misspellings of the
   `Relnote:` field and that multiline release notes are properly formatted with
   quotes.
 * `commit_msg_relnote_for_current_txt`: Check that CLs with changes to
   current.txt or public_plus_experimental_current.txt also contain a
   `Relnote:` field in the commit message.
->>>>>>> b06a1859
 * `commit_msg_test_field`: Require a `Test:` line.
 * `cpplint`: Run through the cpplint tool (for C++ code).
 * `gofmt`: Run Go code through `gofmt`.
@@ -211,13 +200,8 @@
 * `pylint`: Alias of `pylint2`.  Will change to `pylint3` by end of 2019.
 * `pylint2`: Run Python code through `pylint` using Python 2.
 * `pylint3`: Run Python code through `pylint` using Python 3.
-<<<<<<< HEAD
-=======
 * `rustfmt`: Run Rust code through `rustfmt`.
->>>>>>> b06a1859
 * `xmllint`: Run XML code through `xmllint`.
-* `android_test_mapping_format`: Validate TEST_MAPPING files in Android source
-  code. Refer to go/test-mapping for more details.
 
 Note: Builtin hooks tend to match specific filenames (e.g. `.json`).  If no
 files match in a specific commit, then the hook will be skipped for that commit.
@@ -284,12 +268,9 @@
 provide consistent behavior for developers across different OS and Linux
 distros/versions.  The following tools are recognized:
 
-<<<<<<< HEAD
-=======
 * `aidl-format`: used for the `aidl_format` builtin hook.
 * `android-test-mapping-format`: used for the `android_test_mapping_format`
   builtin hook.
->>>>>>> b06a1859
 * `bpfmt`: used for the `bpfmt` builtin hook.
 * `clang-format`: used for the `clang_format` builtin hook.
 * `cpplint`: used for the `cpplint` builtin hook.
@@ -298,12 +279,7 @@
 * `google-java-format`: used for the `google_java_format` builtin hook.
 * `google-java-format-diff`: used for the `google_java_format` builtin hook.
 * `pylint`: used for the `pylint` builtin hook.
-<<<<<<< HEAD
-* `android-test-mapping-format`: used for the `android_test_mapping_format`
-  builtin hook.
-=======
 * `rustfmt`: used for the `rustfmt` builtin hook.
->>>>>>> b06a1859
 
 See [Placeholders](#Placeholders) for variables you can expand automatically.
 
@@ -326,21 +302,13 @@
 * New hooks can be added in `rh/hooks.py`.  Be sure to keep the list up-to-date
   with the documentation in this file.
 
-<<<<<<< HEAD
-### Warnings
-=======
 ## Warnings
->>>>>>> b06a1859
 
 If the return code of a hook is 77, then it is assumed to be a warning.  The
 output will be printed to the terminal, but uploading will still be allowed
 without a bypass being required.
 
-<<<<<<< HEAD
-## TODO/Limitations
-=======
 # TODO/Limitations
->>>>>>> b06a1859
 
 * `pylint` should support per-directory pylintrc files.
 * Some checkers operate on the files as they exist in the filesystem.  This is
