--- conflicted
+++ resolved
@@ -1,12 +1,12 @@
-# AOSP Presubmit Hooks
-
-[TOC]
+# AOSP Preupload Hooks
 
 This repo holds hooks that get run by repo during the upload phase.  They
 perform various checks automatically such as running linters on your code.
 
 Note: Currently all hooks are disabled by default.  Each repo must explicitly
 turn on any hook it wishes to enforce.
+
+[TOC]
 
 ## Usage
 
@@ -49,12 +49,15 @@
 
 ## PREUPLOAD.cfg
 
-This file are checked in the top of a specific git repository.  Stacking them
+This file is checked in the top of a specific git repository.  Stacking them
 in subdirectories (to try and override parent settings) is not supported.
 
 ## Example
 
 ```
+# Per-project `repo upload` hook settings.
+# https://android.googlesource.com/platform/tools/repohooks
+
 [Options]
 ignore_merged_commits = true
 
@@ -150,13 +153,20 @@
 that is executed. The key is used as the name of the hook for reporting purposes,
 so it should be at least somewhat descriptive.
 
+Whitespace in the key name is OK!
+
+The keys must be unique as duplicates will silently clobber earlier values.
+
+You do not need to send stderr to stdout.  The tooling will take care of
+merging them together for you automatically.
+
 ```
 [Hook Scripts]
-my_first_hook = program --gogog ${PREUPLOAD_FILES}
-another_hook = funtimes --i-need "some space" ${PREUPLOAD_FILES}
-some_fish = linter --ate-a-cat ${PREUPLOAD_FILES}
-some_cat = formatter --cat-commit ${PREUPLOAD_COMMIT}
-some_dog = tool --no-cat-in-commit-message ${PREUPLOAD_COMMIT_MESSAGE}
+my first hook = program --gogog ${PREUPLOAD_FILES}
+another hook = funtimes --i-need "some space" ${PREUPLOAD_FILES}
+some fish = linter --ate-a-cat ${PREUPLOAD_FILES}
+some cat = formatter --cat-commit ${PREUPLOAD_COMMIT}
+some dog = tool --no-cat-in-commit-message ${PREUPLOAD_COMMIT_MESSAGE}
 ```
 
 ## [Builtin Hooks]
@@ -164,13 +174,10 @@
 This section allows for turning on common/builtin hooks.  There are a bunch of
 canned hooks already included geared towards AOSP style guidelines.
 
-<<<<<<< HEAD
-=======
 * `aidl_format`: Run AIDL files (.aidl) through `aidl-format`.
 * `android_test_mapping_format`: Validate TEST_MAPPING files in Android source
   code. Refer to go/test-mapping for more details.
 * `bpfmt`: Run Blueprint files (.bp) through `bpfmt`.
->>>>>>> 99cf377b
 * `checkpatch`: Run commits through the Linux kernel's `checkpatch.pl` script.
 * `clang_format`: Run git-clang-format against the commit. The default style is
   `file`.
@@ -190,9 +197,6 @@
 * `google_java_format`: Run Java code through
   [`google-java-format`](https://github.com/google/google-java-format)
 * `jsonlint`: Verify JSON code is sane.
-<<<<<<< HEAD
-* `pylint`: Run Python code through `pylint`.
-=======
 * `ktfmt`: Run Kotlin code through `ktfmt`. Supports an additional option
   --include-dirs, which if specified will limit enforcement to only files under
   the specified directories.
@@ -200,7 +204,6 @@
 * `pylint2`: Run Python code through `pylint` using Python 2.
 * `pylint3`: Run Python code through `pylint` using Python 3.
 * `rustfmt`: Run Rust code through `rustfmt`.
->>>>>>> 99cf377b
 * `xmllint`: Run XML code through `xmllint`.
 
 Note: Builtin hooks tend to match specific filenames (e.g. `.json`).  If no
@@ -268,13 +271,10 @@
 provide consistent behavior for developers across different OS and Linux
 distros/versions.  The following tools are recognized:
 
-<<<<<<< HEAD
-=======
 * `aidl-format`: used for the `aidl_format` builtin hook.
 * `android-test-mapping-format`: used for the `android_test_mapping_format`
   builtin hook.
 * `bpfmt`: used for the `bpfmt` builtin hook.
->>>>>>> 99cf377b
 * `clang-format`: used for the `clang_format` builtin hook.
 * `cpplint`: used for the `cpplint` builtin hook.
 * `git-clang-format`: used for the `clang_format` builtin hook.
@@ -306,13 +306,13 @@
 * New hooks can be added in `rh/hooks.py`.  Be sure to keep the list up-to-date
   with the documentation in this file.
 
-### Warnings
+## Warnings
 
 If the return code of a hook is 77, then it is assumed to be a warning.  The
 output will be printed to the terminal, but uploading will still be allowed
 without a bypass being required.
 
-## TODO/Limitations
+# TODO/Limitations
 
 * `pylint` should support per-directory pylintrc files.
 * Some checkers operate on the files as they exist in the filesystem.  This is
