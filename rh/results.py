# Copyright 2016 The Android Open Source Project
#
# Licensed under the Apache License, Version 2.0 (the "License");
# you may not use this file except in compliance with the License.
# You may obtain a copy of the License at
#
#      http://www.apache.org/licenses/LICENSE-2.0
#
# Unless required by applicable law or agreed to in writing, software
# distributed under the License is distributed on an "AS IS" BASIS,
# WITHOUT WARRANTIES OR CONDITIONS OF ANY KIND, either express or implied.
# See the License for the specific language governing permissions and
# limitations under the License.

"""Common errors thrown when repo presubmit checks fail."""

import os
import sys
from typing import List, NamedTuple, Optional

_path = os.path.realpath(__file__ + '/../..')
if sys.path[0] != _path:
    sys.path.insert(0, _path)
del _path


class HookResult(object):
    """A single hook result."""

    def __init__(self, hook, project, commit, error, files=(),
                 fixup_cmd: Optional[List[str]] = None):
        """Initialize.

        Args:
          hook: The name of the hook.
          project: The name of the project.
          commit: The git commit sha.
          error: A string representation of the hook's result.  Empty on
              success.
          files: The list of files that were involved in the hook execution.
          fixup_cmd: A command that can automatically fix errors found in the
              hook's execution.  Can be None if the hook does not support
              automatic fixups.
        """
        self.hook = hook
        self.project = project
        self.commit = commit
        self.error = error
        self.files = files
        self.fixup_cmd = fixup_cmd

    def __bool__(self):
        """Whether this result is an error."""
        return bool(self.error)

<<<<<<< HEAD
    def __nonzero__(self):
        """Python 2/3 glue."""
        return self.__bool__()

=======
>>>>>>> 99cf377b
    def is_warning(self):
        """Whether this result is a non-fatal warning."""
        return False


class HookCommandResult(HookResult):
    """A single hook result based on a CommandResult."""

    def __init__(self, hook, project, commit, result, files=(),
                 fixup_cmd=None):
        HookResult.__init__(self, hook, project, commit,
<<<<<<< HEAD
                            result.error if result.error else result.output,
                            files=files, fixup_func=fixup_func)
=======
                            result.stderr if result.stderr else result.stdout,
                            files=files, fixup_cmd=fixup_cmd)
>>>>>>> 99cf377b
        self.result = result

    def __bool__(self):
        """Whether this result is an error."""
        return self.result.returncode not in (None, 0, 77)

    def is_warning(self):
        """Whether this result is a non-fatal warning."""
        return self.result.returncode == 77


class ProjectResults(NamedTuple):
    """All results for a single project."""

    project: str
    workdir: str

    # All the results from running all the hooks.
    results: List[HookResult] = []

    # Whether there were any non-hook related errors.  For example, trying to
    # parse the project configuration.
    internal_failure: bool = False

    def add_results(self, results: Optional[List[HookResult]]) -> None:
        """Add |results| to our results."""
        if results:
            self.results.extend(results)

    @property
    def fixups(self):
        """Yield results that have a fixup available."""
        yield from (x for x in self.results if x and x.fixup_cmd)

    def __bool__(self):
        """Whether there are any errors in this set of results."""
        return self.internal_failure or any(self.results)<|MERGE_RESOLUTION|>--- conflicted
+++ resolved
@@ -12,7 +12,7 @@
 # See the License for the specific language governing permissions and
 # limitations under the License.
 
-"""Common errors thrown when repo presubmit checks fail."""
+"""Common errors thrown when repo preupload checks fail."""
 
 import os
 import sys
@@ -53,31 +53,19 @@
         """Whether this result is an error."""
         return bool(self.error)
 
-<<<<<<< HEAD
-    def __nonzero__(self):
-        """Python 2/3 glue."""
-        return self.__bool__()
-
-=======
->>>>>>> 99cf377b
     def is_warning(self):
         """Whether this result is a non-fatal warning."""
         return False
 
 
 class HookCommandResult(HookResult):
-    """A single hook result based on a CommandResult."""
+    """A single hook result based on a CompletedProcess."""
 
     def __init__(self, hook, project, commit, result, files=(),
                  fixup_cmd=None):
         HookResult.__init__(self, hook, project, commit,
-<<<<<<< HEAD
-                            result.error if result.error else result.output,
-                            files=files, fixup_func=fixup_func)
-=======
                             result.stderr if result.stderr else result.stdout,
                             files=files, fixup_cmd=fixup_cmd)
->>>>>>> 99cf377b
         self.result = result
 
     def __bool__(self):
