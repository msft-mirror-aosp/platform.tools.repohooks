# Copyright 2016 The Android Open Source Project
#
# Licensed under the Apache License, Version 2.0 (the "License");
# you may not use this file except in compliance with the License.
# You may obtain a copy of the License at
#
#      http://www.apache.org/licenses/LICENSE-2.0
#
# Unless required by applicable law or agreed to in writing, software
# distributed under the License is distributed on an "AS IS" BASIS,
# WITHOUT WARRANTIES OR CONDITIONS OF ANY KIND, either express or implied.
# See the License for the specific language governing permissions and
# limitations under the License.

"""Git helper functions."""

import os
import re
import sys

_path = os.path.realpath(__file__ + '/../..')
if sys.path[0] != _path:
    sys.path.insert(0, _path)
del _path

# pylint: disable=wrong-import-position
import rh.utils


def get_upstream_remote():
    """Returns the current upstream remote name."""
    # First get the current branch name.
    cmd = ['git', 'rev-parse', '--abbrev-ref', 'HEAD']
    result = rh.utils.run(cmd, capture_output=True)
    branch = result.stdout.strip()

    # Then get the remote associated with this branch.
    cmd = ['git', 'config', 'branch.%s.remote' % branch]
    result = rh.utils.run(cmd, capture_output=True)
    return result.stdout.strip()


def get_upstream_branch():
    """Returns the upstream tracking branch of the current branch.

    Raises:
      Error if there is no tracking branch
    """
    cmd = ['git', 'symbolic-ref', 'HEAD']
    result = rh.utils.run(cmd, capture_output=True)
    current_branch = result.stdout.strip().replace('refs/heads/', '')
    if not current_branch:
        raise ValueError('Need to be on a tracking branch')

    cfg_option = 'branch.' + current_branch + '.%s'
    cmd = ['git', 'config', cfg_option % 'merge']
    result = rh.utils.run(cmd, capture_output=True)
    full_upstream = result.stdout.strip()
    # If remote is not fully qualified, add an implicit namespace.
    if '/' not in full_upstream:
        full_upstream = 'refs/heads/%s' % full_upstream
    cmd = ['git', 'config', cfg_option % 'remote']
    result = rh.utils.run(cmd, capture_output=True)
    remote = result.stdout.strip()
    if not remote or not full_upstream:
        raise ValueError('Need to be on a tracking branch')

    return full_upstream.replace('heads', 'remotes/' + remote)


def get_commit_for_ref(ref):
    """Returns the latest commit for this ref."""
    cmd = ['git', 'rev-parse', ref]
<<<<<<< HEAD
    result = rh.utils.run_command(cmd, capture_output=True)
    return result.output.strip()


def get_remote_revision(ref, remote):
    """Returns the remote revision for this ref."""
    prefix = 'refs/remotes/%s/' % remote
    if ref.startswith(prefix):
        return ref[len(prefix):]
    return ref


def get_patch(commit):
    """Returns the patch for this commit."""
    cmd = ['git', 'format-patch', '--stdout', '-1', commit]
    return rh.utils.run_command(cmd, capture_output=True).output


=======
    result = rh.utils.run(cmd, capture_output=True)
    return result.stdout.strip()


def get_remote_revision(ref, remote):
    """Returns the remote revision for this ref."""
    prefix = 'refs/remotes/%s/' % remote
    if ref.startswith(prefix):
        return ref[len(prefix):]
    return ref


def get_patch(commit):
    """Returns the patch for this commit."""
    cmd = ['git', 'format-patch', '--stdout', '-1', commit]
    return rh.utils.run(cmd, capture_output=True).stdout


>>>>>>> b06a1859
def get_file_content(commit, path):
    """Returns the content of a file at a specific commit.

    We can't rely on the file as it exists in the filesystem as people might be
    uploading a series of changes which modifies the file multiple times.

    Note: The "content" of a symlink is just the target.  So if you're expecting
    a full file, you should check that first.  One way to detect is that the
    content will not have any newlines.
    """
    cmd = ['git', 'show', '%s:%s' % (commit, path)]
    return rh.utils.run(cmd, capture_output=True).stdout


class RawDiffEntry(object):
    """Representation of a line from raw formatted git diff output."""

    # pylint: disable=redefined-builtin
    def __init__(self, src_mode=0, dst_mode=0, src_sha=None, dst_sha=None,
                 status=None, score=None, src_file=None, dst_file=None,
                 file=None):
        self.src_mode = src_mode
        self.dst_mode = dst_mode
        self.src_sha = src_sha
        self.dst_sha = dst_sha
        self.status = status
        self.score = score
        self.src_file = src_file
        self.dst_file = dst_file
        self.file = file


# This regular expression pulls apart a line of raw formatted git diff output.
DIFF_RE = re.compile(
    r':(?P<src_mode>[0-7]*) (?P<dst_mode>[0-7]*) '
    r'(?P<src_sha>[0-9a-f]*)(\.)* (?P<dst_sha>[0-9a-f]*)(\.)* '
    r'(?P<status>[ACDMRTUX])(?P<score>[0-9]+)?\t'
    r'(?P<src_file>[^\t]+)\t?(?P<dst_file>[^\t]+)?')


def raw_diff(path, target):
    """Return the parsed raw format diff of target

    Args:
      path: Path to the git repository to diff in.
      target: The target to diff.

    Returns:
      A list of RawDiffEntry's.
    """
    entries = []

    cmd = ['git', 'diff', '--no-ext-diff', '-M', '--raw', target]
<<<<<<< HEAD
    diff = rh.utils.run_command(cmd, cwd=path, capture_output=True).output
=======
    diff = rh.utils.run(cmd, cwd=path, capture_output=True).stdout
>>>>>>> b06a1859
    diff_lines = diff.strip().splitlines()
    for line in diff_lines:
        match = DIFF_RE.match(line)
        if not match:
            raise ValueError('Failed to parse diff output: %s' % line)
        rawdiff = RawDiffEntry(**match.groupdict())
        rawdiff.src_mode = int(rawdiff.src_mode)
        rawdiff.dst_mode = int(rawdiff.dst_mode)
        rawdiff.file = (rawdiff.dst_file
                        if rawdiff.dst_file else rawdiff.src_file)
        entries.append(rawdiff)

    return entries


def get_affected_files(commit):
    """Returns list of file paths that were modified/added.

    Returns:
      A list of modified/added (and perhaps deleted) files
    """
    return raw_diff(os.getcwd(), '%s^-' % commit)


def get_commits(ignore_merged_commits=False):
    """Returns a list of commits for this review."""
    cmd = ['git', 'rev-list', '%s..' % get_upstream_branch()]
    if ignore_merged_commits:
        cmd.append('--first-parent')
    return rh.utils.run(cmd, capture_output=True).stdout.split()


def get_commit_desc(commit):
    """Returns the full commit message of a commit."""
    cmd = ['git', 'diff-tree', '-s', '--always', '--format=%B', commit]
    return rh.utils.run(cmd, capture_output=True).stdout


def find_repo_root(path=None):
    """Locate the top level of this repo checkout starting at |path|."""
    if path is None:
        path = os.getcwd()
    orig_path = path

    path = os.path.abspath(path)
    while not os.path.exists(os.path.join(path, '.repo')):
        path = os.path.dirname(path)
        if path == '/':
            raise ValueError('Could not locate .repo in %s' % orig_path)

    return path


def is_git_repository(path):
    """Returns True if the path is a valid git repository."""
    cmd = ['git', 'rev-parse', '--resolve-git-dir', os.path.join(path, '.git')]
<<<<<<< HEAD
    result = rh.utils.run_command(cmd, quiet=True, error_code_ok=True)
=======
    result = rh.utils.run(cmd, capture_output=True, check=False)
>>>>>>> b06a1859
    return result.returncode == 0<|MERGE_RESOLUTION|>--- conflicted
+++ resolved
@@ -71,9 +71,8 @@
 def get_commit_for_ref(ref):
     """Returns the latest commit for this ref."""
     cmd = ['git', 'rev-parse', ref]
-<<<<<<< HEAD
-    result = rh.utils.run_command(cmd, capture_output=True)
-    return result.output.strip()
+    result = rh.utils.run(cmd, capture_output=True)
+    return result.stdout.strip()
 
 
 def get_remote_revision(ref, remote):
@@ -87,29 +86,9 @@
 def get_patch(commit):
     """Returns the patch for this commit."""
     cmd = ['git', 'format-patch', '--stdout', '-1', commit]
-    return rh.utils.run_command(cmd, capture_output=True).output
-
-
-=======
-    result = rh.utils.run(cmd, capture_output=True)
-    return result.stdout.strip()
-
-
-def get_remote_revision(ref, remote):
-    """Returns the remote revision for this ref."""
-    prefix = 'refs/remotes/%s/' % remote
-    if ref.startswith(prefix):
-        return ref[len(prefix):]
-    return ref
-
-
-def get_patch(commit):
-    """Returns the patch for this commit."""
-    cmd = ['git', 'format-patch', '--stdout', '-1', commit]
     return rh.utils.run(cmd, capture_output=True).stdout
 
 
->>>>>>> b06a1859
 def get_file_content(commit, path):
     """Returns the content of a file at a specific commit.
 
@@ -163,11 +142,7 @@
     entries = []
 
     cmd = ['git', 'diff', '--no-ext-diff', '-M', '--raw', target]
-<<<<<<< HEAD
-    diff = rh.utils.run_command(cmd, cwd=path, capture_output=True).output
-=======
     diff = rh.utils.run(cmd, cwd=path, capture_output=True).stdout
->>>>>>> b06a1859
     diff_lines = diff.strip().splitlines()
     for line in diff_lines:
         match = DIFF_RE.match(line)
@@ -224,9 +199,5 @@
 def is_git_repository(path):
     """Returns True if the path is a valid git repository."""
     cmd = ['git', 'rev-parse', '--resolve-git-dir', os.path.join(path, '.git')]
-<<<<<<< HEAD
-    result = rh.utils.run_command(cmd, quiet=True, error_code_ok=True)
-=======
     result = rh.utils.run(cmd, capture_output=True, check=False)
->>>>>>> b06a1859
     return result.returncode == 0