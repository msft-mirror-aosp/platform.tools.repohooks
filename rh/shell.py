--- conflicted
+++ resolved
@@ -21,9 +21,6 @@
 if sys.path[0] != _path:
     sys.path.insert(0, _path)
 del _path
-
-# pylint: disable=wrong-import-position
-from rh.sixish import string_types
 
 
 # For use by ShellQuote.  Match all characters that the shell might treat
@@ -153,11 +150,7 @@
     if sval is None:
         return default
 
-<<<<<<< HEAD
-    if isinstance(sval, string_types):
-=======
     if isinstance(sval, str):
->>>>>>> b06a1859
         s = sval.lower()
         if s in ('yes', 'y', '1', 'true'):
             return True
