# Copyright 2016 The Android Open Source Project
#
# Licensed under the Apache License, Version 2.0 (the "License");
# you may not use this file except in compliance with the License.
# You may obtain a copy of the License at
#
#      http://www.apache.org/licenses/LICENSE-2.0
#
# Unless required by applicable law or agreed to in writing, software
# distributed under the License is distributed on an "AS IS" BASIS,
# WITHOUT WARRANTIES OR CONDITIONS OF ANY KIND, either express or implied.
# See the License for the specific language governing permissions and
# limitations under the License.

"""Functions that implement the actual checks."""

import fnmatch
import json
import os
import platform
import re
import sys
from typing import Callable, NamedTuple

_path = os.path.realpath(__file__ + '/../..')
if sys.path[0] != _path:
    sys.path.insert(0, _path)
del _path

# pylint: disable=wrong-import-position
import rh.results
<<<<<<< HEAD
import rh.git
=======
>>>>>>> 99cf377b
import rh.utils


class Placeholders(object):
    """Holder class for replacing ${vars} in arg lists.

    To add a new variable to replace in config files, just add it as a @property
    to this class using the form.  So to add support for BIRD:
      @property
      def var_BIRD(self):
        return <whatever this is>

    You can return either a string or an iterable (e.g. a list or tuple).
    """

    def __init__(self, diff=()):
        """Initialize.

        Args:
          diff: The list of files that changed.
        """
        self.diff = diff

    def expand_vars(self, args):
        """Perform place holder expansion on all of |args|.

        Args:
          args: The args to perform expansion on.

        Returns:
          The updated |args| list.
        """
        all_vars = set(self.vars())
        replacements = dict((var, self.get(var)) for var in all_vars)

        ret = []
        for arg in args:
<<<<<<< HEAD
            # First scan for exact matches
            for key, val in replacements.items():
                var = '${%s}' % (key,)
                if arg == var:
                    if isinstance(val, str):
                        ret.append(val)
                    else:
                        ret.extend(val)
                    # We break on first hit to avoid double expansion.
                    break
            else:
                # If no exact matches, do an inline replacement.
                def replace(m):
                    val = self.get(m.group(1))
                    if isinstance(val, str):
                        return val
                    else:
                        return ' '.join(val)
                ret.append(re.sub(r'\$\{(%s)\}' % ('|'.join(all_vars),),
                                  replace, arg))

=======
            if arg.endswith('${PREUPLOAD_FILES_PREFIXED}'):
                if arg == '${PREUPLOAD_FILES_PREFIXED}':
                    assert len(ret) > 1, ('PREUPLOAD_FILES_PREFIXED cannot be '
                                          'the 1st or 2nd argument')
                    prev_arg = ret[-1]
                    ret = ret[0:-1]
                    for file in self.get('PREUPLOAD_FILES'):
                        ret.append(prev_arg)
                        ret.append(file)
                else:
                    prefix = arg[0:-len('${PREUPLOAD_FILES_PREFIXED}')]
                    ret.extend(
                        prefix + file for file in self.get('PREUPLOAD_FILES'))
            else:
                # First scan for exact matches
                for key, val in replacements.items():
                    var = '${' + key + '}'
                    if arg == var:
                        if isinstance(val, str):
                            ret.append(val)
                        else:
                            ret.extend(val)
                        # We break on first hit to avoid double expansion.
                        break
                else:
                    # If no exact matches, do an inline replacement.
                    def replace(m):
                        val = self.get(m.group(1))
                        if isinstance(val, str):
                            return val
                        return ' '.join(val)
                    ret.append(re.sub(r'\$\{(' + '|'.join(all_vars) + r')\}',
                                      replace, arg))
>>>>>>> 99cf377b
        return ret

    @classmethod
    def vars(cls):
        """Yield all replacement variable names."""
        for key in dir(cls):
            if key.startswith('var_'):
                yield key[4:]

    def get(self, var):
        """Helper function to get the replacement |var| value."""
        return getattr(self, f'var_{var}')

    @property
    def var_PREUPLOAD_COMMIT_MESSAGE(self):
        """The git commit message."""
        return os.environ.get('PREUPLOAD_COMMIT_MESSAGE', '')

    @property
    def var_PREUPLOAD_COMMIT(self):
        """The git commit sha1."""
        return os.environ.get('PREUPLOAD_COMMIT', '')

    @property
    def var_PREUPLOAD_FILES(self):
        """List of files modified in this git commit."""
        return [x.file for x in self.diff if x.status != 'D']

    @property
    def var_REPO_PATH(self):
        """The path to the project relative to the root"""
        return os.environ.get('REPO_PATH', '')

    @property
    def var_REPO_ROOT(self):
        """The root of the repo (sub-manifest) checkout."""
        return rh.git.find_repo_root()

    @property
    def var_REPO_OUTER_ROOT(self):
        """The root of the repo (outer) checkout."""
        return rh.git.find_repo_root(outer=True)

    @property
    def var_BUILD_OS(self):
        """The build OS (see _get_build_os_name for details)."""
        return _get_build_os_name()


class ExclusionScope(object):
    """Exclusion scope for a hook.

    An exclusion scope can be used to determine if a hook has been disabled for
    a specific project.
    """

    def __init__(self, scope):
        """Initialize.

        Args:
          scope: A list of shell-style wildcards (fnmatch) or regular
              expression. Regular expressions must start with the ^ character.
        """
        self._scope = []
        for path in scope:
            if path.startswith('^'):
                self._scope.append(re.compile(path))
            else:
                self._scope.append(path)

    def __contains__(self, proj_dir):
        """Checks if |proj_dir| matches the excluded paths.

        Args:
          proj_dir: The relative path of the project.
        """
        for exclusion_path in self._scope:
            if hasattr(exclusion_path, 'match'):
                if exclusion_path.match(proj_dir):
                    return True
            elif fnmatch.fnmatch(proj_dir, exclusion_path):
                return True
        return False


class HookOptions(object):
    """Holder class for hook options."""

    def __init__(self, name, args, tool_paths):
        """Initialize.

        Args:
          name: The name of the hook.
          args: The override commandline arguments for the hook.
          tool_paths: A dictionary with tool names to paths.
        """
        self.name = name
        self._args = args
        self._tool_paths = tool_paths

    @staticmethod
    def expand_vars(args, diff=()):
        """Perform place holder expansion on all of |args|."""
        replacer = Placeholders(diff=diff)
        return replacer.expand_vars(args)

    def args(self, default_args=(), diff=()):
        """Gets the hook arguments, after performing place holder expansion.

        Args:
          default_args: The list to return if |self._args| is empty.
          diff: The list of files that changed in the current commit.

        Returns:
          A list with arguments.
        """
        args = self._args
        if not args:
            args = default_args

        return self.expand_vars(args, diff=diff)

    def tool_path(self, tool_name):
        """Gets the path in which the |tool_name| executable can be found.

        This function performs expansion for some place holders.  If the tool
        does not exist in the overridden |self._tool_paths| dictionary, the tool
        name will be returned and will be run from the user's $PATH.

        Args:
          tool_name: The name of the executable.

        Returns:
          The path of the tool with all optional place holders expanded.
        """
        assert tool_name in TOOL_PATHS
        if tool_name not in self._tool_paths:
            return TOOL_PATHS[tool_name]

        tool_path = os.path.normpath(self._tool_paths[tool_name])
        return self.expand_vars([tool_path])[0]


<<<<<<< HEAD
def _run_command(cmd, **kwargs):
=======
class CallableHook(NamedTuple):
    """A callable hook."""
    name: str
    hook: Callable
    scope: ExclusionScope


def _run(cmd, **kwargs):
>>>>>>> 99cf377b
    """Helper command for checks that tend to gather output."""
    kwargs.setdefault('combine_stdout_stderr', True)
    kwargs.setdefault('capture_output', True)
<<<<<<< HEAD
    kwargs.setdefault('error_code_ok', True)
    return rh.utils.run_command(cmd, **kwargs)
=======
    kwargs.setdefault('check', False)
    # Make sure hooks run with stdin disconnected to avoid accidentally
    # interactive tools causing pauses.
    kwargs.setdefault('input', '')
    return rh.utils.run(cmd, **kwargs)
>>>>>>> 99cf377b


def _match_regex_list(subject, expressions):
    """Try to match a list of regular expressions to a string.

    Args:
      subject: The string to match regexes on.
      expressions: An iterable of regular expressions to check for matches with.

    Returns:
      Whether the passed in subject matches any of the passed in regexes.
    """
    for expr in expressions:
        if re.search(expr, subject):
            return True
    return False


def _filter_diff(diff, include_list, exclude_list=()):
    """Filter out files based on the conditions passed in.

    Args:
      diff: list of diff objects to filter.
      include_list: list of regex that when matched with a file path will cause
          it to be added to the output list unless the file is also matched with
          a regex in the exclude_list.
      exclude_list: list of regex that when matched with a file will prevent it
          from being added to the output list, even if it is also matched with a
          regex in the include_list.

    Returns:
      A list of filepaths that contain files matched in the include_list and not
      in the exclude_list.
    """
    filtered = []
    for d in diff:
        if (d.status != 'D' and
                _match_regex_list(d.file, include_list) and
                not _match_regex_list(d.file, exclude_list)):
            # We've got a match!
            filtered.append(d)
    return filtered


def _get_build_os_name():
    """Gets the build OS name.

    Returns:
      A string in a format usable to get prebuilt tool paths.
    """
    system = platform.system()
    if 'Darwin' in system or 'Macintosh' in system:
        return 'darwin-x86'
    else:
        # TODO: Add more values if needed.
        return 'linux-x86'


<<<<<<< HEAD
def _fixup_func_caller(cmd, **kwargs):
    """Wraps |cmd| around a callable automated fixup.

    For hooks that support automatically fixing errors after running (e.g. code
    formatters), this function provides a way to run |cmd| as the |fixup_func|
    parameter in HookCommandResult.
    """
    def wrapper():
        result = _run_command(cmd, **kwargs)
        if result.returncode not in (None, 0):
            return result.output
        return None
    return wrapper


def _check_cmd(hook_name, project, commit, cmd, fixup_func=None, **kwargs):
    """Runs |cmd| and returns its result as a HookCommandResult."""
    return [rh.results.HookCommandResult(hook_name, project, commit,
                                         _run_command(cmd, **kwargs),
                                         fixup_func=fixup_func)]
=======
def _check_cmd(hook_name, project, commit, cmd, fixup_cmd=None, **kwargs):
    """Runs |cmd| and returns its result as a HookCommandResult."""
    return [rh.results.HookCommandResult(hook_name, project, commit,
                                         _run(cmd, **kwargs),
                                         fixup_cmd=fixup_cmd)]
>>>>>>> 99cf377b


# Where helper programs exist.
TOOLS_DIR = os.path.realpath(__file__ + '/../../tools')

def get_helper_path(tool):
    """Return the full path to the helper |tool|."""
    return os.path.join(TOOLS_DIR, tool)


def check_custom(project, commit, _desc, diff, options=None, **kwargs):
    """Run a custom hook."""
    return _check_cmd(options.name, project, commit, options.args((), diff),
                      **kwargs)


<<<<<<< HEAD
=======
def check_bpfmt(project, commit, _desc, diff, options=None):
    """Checks that Blueprint files are formatted with bpfmt."""
    filtered = _filter_diff(diff, [r'\.bp$'])
    if not filtered:
        return None

    bpfmt = options.tool_path('bpfmt')
    bpfmt_options = options.args((), filtered)
    cmd = [bpfmt, '-l'] + bpfmt_options
    ret = []
    for d in filtered:
        data = rh.git.get_file_content(commit, d.file)
        result = _run(cmd, input=data)
        if result.stdout:
            fixup_cmd = [bpfmt, '-w']
            if '-s' in bpfmt_options:
                fixup_cmd.append('-s')
            ret.append(rh.results.HookResult(
                'bpfmt', project, commit,
                error=result.stdout,
                files=(d.file,),
                fixup_cmd=fixup_cmd))
    return ret


>>>>>>> 99cf377b
def check_checkpatch(project, commit, _desc, diff, options=None):
    """Run |diff| through the kernel's checkpatch.pl tool."""
    tool = get_helper_path('checkpatch.pl')
    cmd = ([tool, '-', '--root', project.dir] +
           options.args(('--ignore=GERRIT_CHANGE_ID',), diff))
    return _check_cmd('checkpatch.pl', project, commit, cmd,
                      input=rh.git.get_patch(commit))


def check_clang_format(project, commit, _desc, diff, options=None):
    """Run git clang-format on the commit."""
    tool = get_helper_path('clang-format.py')
    clang_format = options.tool_path('clang-format')
    git_clang_format = options.tool_path('git-clang-format')
    tool_args = (['--clang-format', clang_format, '--git-clang-format',
                  git_clang_format] +
                 options.args(('--style', 'file', '--commit', commit), diff))
    cmd = [tool] + tool_args
    fixup_cmd = [tool, '--fix'] + tool_args
    return _check_cmd('clang-format', project, commit, cmd,
                      fixup_cmd=fixup_cmd)


def check_google_java_format(project, commit, _desc, _diff, options=None):
    """Run google-java-format on the commit."""

    tool = get_helper_path('google-java-format.py')
    google_java_format = options.tool_path('google-java-format')
    google_java_format_diff = options.tool_path('google-java-format-diff')
    tool_args = ['--google-java-format', google_java_format,
                 '--google-java-format-diff', google_java_format_diff,
                 '--commit', commit] + options.args()
    cmd = [tool] + tool_args
    fixup_cmd = [tool, '--fix'] + tool_args
    return _check_cmd('google-java-format', project, commit, cmd,
                      fixup_cmd=fixup_cmd)


def check_ktfmt(project, commit, _desc, diff, options=None):
    """Checks that kotlin files are formatted with ktfmt."""

    include_dir_args = [x for x in options.args()
                        if x.startswith('--include-dirs=')]
    include_dirs = [x[len('--include-dirs='):].split(',')
                    for x in include_dir_args]
    patterns = [fr'^{x}/.*\.kt$' for dir_list in include_dirs
                for x in dir_list]
    if not patterns:
        patterns = [r'\.kt$']

    filtered = _filter_diff(diff, patterns)

    if not filtered:
        return None

    args = [x for x in options.args() if x not in include_dir_args]

    ktfmt = options.tool_path('ktfmt')
    cmd = [ktfmt, '--dry-run'] + args + HookOptions.expand_vars(
        ('${PREUPLOAD_FILES}',), filtered)
    result = _run(cmd)
    if result.stdout:
        fixup_cmd = [ktfmt] + args
        return [rh.results.HookResult(
            'ktfmt', project, commit, error='Formatting errors detected',
            files=[x.file for x in filtered], fixup_cmd=fixup_cmd)]
    return None


def check_commit_msg_bug_field(project, commit, desc, _diff, options=None):
    """Check the commit message for a 'Bug:' line."""
    field = 'Bug'
    regex = fr'^{field}: (None|[0-9]+(, [0-9]+)*)$'
    check_re = re.compile(regex)

    if options.args():
        raise ValueError(f'commit msg {field} check takes no options')

    found = []
    for line in desc.splitlines():
        if check_re.match(line):
            found.append(line)

    if not found:
        error = (
            f'Commit message is missing a "{field}:" line.  It must match the\n'
            f'following case-sensitive regex:\n\n    {regex}'
        )
    else:
        return

    return [rh.results.HookResult(f'commit msg: "{field}:" check',
                                  project, commit, error=error)]


def check_commit_msg_changeid_field(project, commit, desc, _diff, options=None):
    """Check the commit message for a 'Change-Id:' line."""
    field = 'Change-Id'
    regex = fr'^{field}: I[a-f0-9]+$'
    check_re = re.compile(regex)

    if options.args():
        raise ValueError(f'commit msg {field} check takes no options')

    found = []
    for line in desc.splitlines():
        if check_re.match(line):
            found.append(line)

<<<<<<< HEAD
    if len(found) == 0:
        error = ('Commit message is missing a "%s:" line.  It must match the\n'
                 'following case-sensitive regex:\n\n    %s') % (field, regex)
=======
    if not found:
        error = (
            f'Commit message is missing a "{field}:" line.  It must match the\n'
            f'following case-sensitive regex:\n\n    {regex}'
        )
>>>>>>> 99cf377b
    elif len(found) > 1:
        error = (f'Commit message has too many "{field}:" lines.  There can be '
                 'only one.')
    else:
        return

    return [rh.results.HookResult(f'commit msg: "{field}:" check',
                                  project, commit, error=error)]


PREBUILT_APK_MSG = """Commit message is missing required prebuilt APK
information.  To generate the information, use the aapt tool to dump badging
information of the APKs being uploaded, specify where the APK was built, and
specify whether the APKs are suitable for release:

    for apk in $(find . -name '*.apk' | sort); do
        echo "${apk}"
        ${AAPT} dump badging "${apk}" |
            grep -iE "(package: |sdkVersion:|targetSdkVersion:)" |
            sed -e "s/' /'\\n/g"
        echo
    done

It must match the following case-sensitive multiline regex searches:

    %s

For more information, see go/platform-prebuilt and go/android-prebuilt.

"""


def check_commit_msg_prebuilt_apk_fields(project, commit, desc, diff,
                                         options=None):
    """Check that prebuilt APK commits contain the required lines."""

    if options.args():
        raise ValueError('prebuilt apk check takes no options')

    filtered = _filter_diff(diff, [r'\.apk$'])
    if not filtered:
        return

    regexes = [
        r'^package: .*$',
        r'^sdkVersion:.*$',
        r'^targetSdkVersion:.*$',
        r'^Built here:.*$',
        (r'^This build IS( NOT)? suitable for'
         r'( preview|( preview or)? public) release'
         r'( but IS NOT suitable for public release)?\.$')
    ]

    missing = []
    for regex in regexes:
        if not re.search(regex, desc, re.MULTILINE):
            missing.append(regex)

    if missing:
        error = PREBUILT_APK_MSG % '\n    '.join(missing)
    else:
        return

    return [rh.results.HookResult('commit msg: "prebuilt apk:" check',
                                  project, commit, error=error)]


TEST_MSG = """Commit message is missing a "Test:" line.  It must match the
following case-sensitive regex:

    %s

The Test: stanza is free-form and should describe how you tested your change.
As a CL author, you'll have a consistent place to describe the testing strategy
you use for your work. As a CL reviewer, you'll be reminded to discuss testing
as part of your code review, and you'll more easily replicate testing when you
patch in CLs locally.

Some examples below:

Test: make WITH_TIDY=1 mmma art
Test: make test-art
Test: manual - took a photo
Test: refactoring CL. Existing unit tests still pass.

Check the git history for more examples. It's a free-form field, so we urge
you to develop conventions that make sense for your project. Note that many
projects use exact test commands, which are perfectly fine.

Adding good automated tests with new code is critical to our goals of keeping
the system stable and constantly improving quality. Please use Test: to
highlight this area of your development. And reviewers, please insist on
high-quality Test: descriptions.
"""


def check_commit_msg_test_field(project, commit, desc, _diff, options=None):
    """Check the commit message for a 'Test:' line."""
    field = 'Test'
    regex = fr'^{field}: .*$'
    check_re = re.compile(regex)

    if options.args():
        raise ValueError(f'commit msg {field} check takes no options')

    found = []
    for line in desc.splitlines():
        if check_re.match(line):
            found.append(line)

    if not found:
        error = TEST_MSG % (regex)
    else:
        return

    return [rh.results.HookResult(f'commit msg: "{field}:" check',
                                  project, commit, error=error)]


RELNOTE_MISSPELL_MSG = """Commit message contains something that looks
similar to the "Relnote:" tag.  It must match the regex:

    %s

The Relnote: stanza is free-form and should describe what developers need to
know about your change.

Some examples below:

Relnote: "Added a new API `Class#isBetter` to determine whether or not the
class is better"
Relnote: Fixed an issue where the UI would hang on a double tap.

Check the git history for more examples. It's a free-form field, so we urge
you to develop conventions that make sense for your project.
"""

RELNOTE_MISSING_QUOTES_MSG = """Commit message contains something that looks
similar to the "Relnote:" tag but might be malformatted.  For multiline
release notes, you need to include a starting and closing quote.

Multi-line Relnote example:

Relnote: "Added a new API `Class#getSize` to get the size of the class.
    This is useful if you need to know the size of the class."

Single-line Relnote example:

Relnote: Added a new API `Class#containsData`
"""

RELNOTE_INVALID_QUOTES_MSG = """Commit message contains something that looks
similar to the "Relnote:" tag but might be malformatted.  If you are using
quotes that do not mark the start or end of a Relnote, you need to escape them
with a backslash.

Non-starting/non-ending quote Relnote examples:

Relnote: "Fixed an error with `Class#getBar()` where \"foo\" would be returned
in edge cases."
Relnote: Added a new API to handle strings like \"foo\"
"""

def check_commit_msg_relnote_field_format(project, commit, desc, _diff,
                                          options=None):
    """Check the commit for one correctly formatted 'Relnote:' line.

    Checks the commit message for two things:
    (1) Checks for possible misspellings of the 'Relnote:' tag.
    (2) Ensures that multiline release notes are properly formatted with a
    starting quote and an endling quote.
    (3) Checks that release notes that contain non-starting or non-ending
    quotes are escaped with a backslash.
    """
    field = 'Relnote'
    regex_relnote = fr'^{field}:.*$'
    check_re_relnote = re.compile(regex_relnote, re.IGNORECASE)

    if options.args():
        raise ValueError(f'commit msg {field} check takes no options')

    # Check 1: Check for possible misspellings of the `Relnote:` field.

    # Regex for misspelled fields.
    possible_field_misspells = {
        'Relnotes', 'ReleaseNote',
        'Rel-note', 'Rel note',
        'rel-notes', 'releasenotes',
        'release-note', 'release-notes',
    }
    re_possible_field_misspells = '|'.join(possible_field_misspells)
    regex_field_misspells = fr'^({re_possible_field_misspells}): .*$'
    check_re_field_misspells = re.compile(regex_field_misspells, re.IGNORECASE)

    ret = []
    for line in desc.splitlines():
        if check_re_field_misspells.match(line):
            error = RELNOTE_MISSPELL_MSG % (regex_relnote, )
            ret.append(
                rh.results.HookResult(
                    f'commit msg: "{field}:" tag spelling error',
                    project, commit, error=error))

    # Check 2: Check that multiline Relnotes are quoted.

    check_re_empty_string = re.compile(r'^$')

    # Regex to find other fields that could be used.
    regex_other_fields = r'^[a-zA-Z0-9-]+:'
    check_re_other_fields = re.compile(regex_other_fields)

    desc_lines = desc.splitlines()
    for i, cur_line in enumerate(desc_lines):
        # Look for a Relnote tag that is before the last line and
        # lacking any quotes.
        if (check_re_relnote.match(cur_line) and
                i < len(desc_lines) - 1 and
                '"' not in cur_line):
            next_line = desc_lines[i + 1]
            # Check that the next line does not contain any other field
            # and it's not an empty string.
            if (not check_re_other_fields.findall(next_line) and
                    not check_re_empty_string.match(next_line)):
                ret.append(
                    rh.results.HookResult(
                        f'commit msg: "{field}:" tag missing quotes',
                        project, commit, error=RELNOTE_MISSING_QUOTES_MSG))
                break

    # Check 3: Check that multiline Relnotes contain matching quotes.
    first_quote_found = False
    second_quote_found = False
    for cur_line in desc_lines:
        contains_quote = '"' in cur_line
        contains_field = check_re_other_fields.findall(cur_line)
        # If we have found the first quote and another field, break and fail.
        if first_quote_found and contains_field:
            break
        # If we have found the first quote, this line contains a quote,
        # and this line is not another field, break and succeed.
        if first_quote_found and contains_quote:
            second_quote_found = True
            break
        # Check that the `Relnote:` tag exists and it contains a starting quote.
        if check_re_relnote.match(cur_line) and contains_quote:
            first_quote_found = True
            # A single-line Relnote containing a start and ending triple quote
            # is valid.
            if cur_line.count('"""') == 2:
                second_quote_found = True
                break
            # A single-line Relnote containing a start and ending quote
            # is valid.
            if cur_line.count('"') - cur_line.count('\\"') == 2:
                second_quote_found = True
                break
    if first_quote_found != second_quote_found:
        ret.append(
            rh.results.HookResult(
                f'commit msg: "{field}:" tag missing closing quote',
                project, commit, error=RELNOTE_MISSING_QUOTES_MSG))

    # Check 4: Check that non-starting or non-ending quotes are escaped with a
    # backslash.
    line_needs_checking = False
    uses_invalid_quotes = False
    for cur_line in desc_lines:
        if check_re_other_fields.findall(cur_line):
            line_needs_checking = False
        on_relnote_line = check_re_relnote.match(cur_line)
        # Determine if we are parsing the base `Relnote:` line.
        if on_relnote_line and '"' in cur_line:
            line_needs_checking = True
            # We don't think anyone will type '"""' and then forget to
            # escape it, so we're not checking for this.
            if '"""' in cur_line:
                break
        if line_needs_checking:
            stripped_line = re.sub(fr'^{field}:', '', cur_line,
                                   flags=re.IGNORECASE).strip()
            for i, character in enumerate(stripped_line):
                if i == 0:
                    # Case 1: Valid quote at the beginning of the
                    # base `Relnote:` line.
                    if on_relnote_line:
                        continue
                    # Case 2: Invalid quote at the beginning of following
                    # lines, where we are not terminating the release note.
                    if character == '"' and stripped_line != '"':
                        uses_invalid_quotes = True
                        break
                # Case 3: Check all other cases.
                if (character == '"'
                        and 0 < i < len(stripped_line) - 1
                        and stripped_line[i-1] != '"'
                        and stripped_line[i-1] != "\\"):
                    uses_invalid_quotes = True
                    break

    if uses_invalid_quotes:
        ret.append(rh.results.HookResult(
            f'commit msg: "{field}:" tag using unescaped quotes',
            project, commit, error=RELNOTE_INVALID_QUOTES_MSG))
    return ret


RELNOTE_REQUIRED_CURRENT_TXT_MSG = """\
Commit contains a change to current.txt or public_plus_experimental_current.txt,
but the commit message does not contain the required `Relnote:` tag.  It must
match the regex:

    %s

The Relnote: stanza is free-form and should describe what developers need to
know about your change.  If you are making infrastructure changes, you
can set the Relnote: stanza to be "N/A" for the commit to not be included
in release notes.

Some examples:

Relnote: "Added a new API `Class#isBetter` to determine whether or not the
class is better"
Relnote: Fixed an issue where the UI would hang on a double tap.
Relnote: N/A

Check the git history for more examples.
"""

def check_commit_msg_relnote_for_current_txt(project, commit, desc, diff,
                                             options=None):
    """Check changes to current.txt contain the 'Relnote:' stanza."""
    field = 'Relnote'
    regex = fr'^{field}: .+$'
    check_re = re.compile(regex, re.IGNORECASE)

    if options.args():
        raise ValueError(f'commit msg {field} check takes no options')

    filtered = _filter_diff(
        diff,
        [r'(^|/)(public_plus_experimental_current|current)\.txt$']
    )
    # If the commit does not contain a change to *current.txt, then this repo
    # hook check no longer applies.
    if not filtered:
        return None

    found = []
    for line in desc.splitlines():
        if check_re.match(line):
            found.append(line)

    if not found:
        error = RELNOTE_REQUIRED_CURRENT_TXT_MSG % (regex)
    else:
        return None

    return [rh.results.HookResult(f'commit msg: "{field}:" check',
                                  project, commit, error=error)]


def check_cpplint(project, commit, _desc, diff, options=None):
    """Run cpplint."""
    # This list matches what cpplint expects.  We could run on more (like .cxx),
    # but cpplint would just ignore them.
    filtered = _filter_diff(diff, [r'\.(cc|h|cpp|cu|cuh)$'])
    if not filtered:
        return

    cpplint = options.tool_path('cpplint')
    cmd = [cpplint] + options.args(('${PREUPLOAD_FILES}',), filtered)
    return _check_cmd('cpplint', project, commit, cmd)


def check_gofmt(project, commit, _desc, diff, options=None):
    """Checks that Go files are formatted with gofmt."""
    filtered = _filter_diff(diff, [r'\.go$'])
    if not filtered:
        return

    gofmt = options.tool_path('gofmt')
    cmd = [gofmt, '-l'] + options.args()
    fixup_cmd = [gofmt, '-w'] + options.args()

    ret = []
    for d in filtered:
        data = rh.git.get_file_content(commit, d.file)
        result = _run_command(cmd, input=data)
        if result.output:
            ret.append(rh.results.HookResult(
<<<<<<< HEAD
                'gofmt', project, commit, error=result.output,
                files=(d.file,)))
=======
                'gofmt', project, commit, error=result.stdout,
                files=(d.file,), fixup_cmd=fixup_cmd))
>>>>>>> 99cf377b
    return ret


def check_json(project, commit, _desc, diff, options=None):
    """Verify json files are valid."""
    if options.args():
        raise ValueError('json check takes no options')

    filtered = _filter_diff(diff, [r'\.json$'])
    if not filtered:
        return

    ret = []
    for d in filtered:
        data = rh.git.get_file_content(commit, d.file)
        try:
            json.loads(data)
        except ValueError as e:
            ret.append(rh.results.HookResult(
                'json', project, commit, error=str(e),
                files=(d.file,)))
    return ret


def check_pylint(project, commit, _desc, diff, options=None):
    """Run pylint."""
    filtered = _filter_diff(diff, [r'\.py$'])
    if not filtered:
        return

    pylint = options.tool_path('pylint')
    cmd = [
        get_helper_path('pylint.py'),
        '--executable-path', pylint,
    ] + options.args(('${PREUPLOAD_FILES}',), filtered)
    return _check_cmd('pylint', project, commit, cmd)


<<<<<<< HEAD
=======
def check_pylint2(project, commit, desc, diff, options=None):
    """Run pylint through Python 2."""
    return _check_pylint(project, commit, desc, diff, options=options)


def check_pylint3(project, commit, desc, diff, options=None):
    """Run pylint through Python 3."""
    return _check_pylint(project, commit, desc, diff,
                         extra_args=['--py3'],
                         options=options)


def check_rustfmt(project, commit, _desc, diff, options=None):
    """Run "rustfmt --check" on diffed rust files"""
    filtered = _filter_diff(diff, [r'\.rs$'])
    if not filtered:
        return None

    rustfmt = options.tool_path('rustfmt')
    cmd = [rustfmt] + options.args((), filtered)
    ret = []
    for d in filtered:
        data = rh.git.get_file_content(commit, d.file)
        result = _run(cmd, input=data)
        # If the parsing failed, stdout will contain enough details on the
        # location of the error.
        if result.returncode:
            ret.append(rh.results.HookResult(
                'rustfmt', project, commit, error=result.stdout,
                files=(d.file,)))
            continue
        # TODO(b/164111102): rustfmt stable does not support --check on stdin.
        # If no error is reported, compare stdin with stdout.
        if data != result.stdout:
            ret.append(rh.results.HookResult(
                'rustfmt', project, commit, error='Files not formatted',
                files=(d.file,), fixup_cmd=cmd))
    return ret


>>>>>>> 99cf377b
def check_xmllint(project, commit, _desc, diff, options=None):
    """Run xmllint."""
    # XXX: Should we drop most of these and probe for <?xml> tags?
    extensions = frozenset((
        'dbus-xml',  # Generated DBUS interface.
        'dia',       # File format for Dia.
        'dtd',       # Document Type Definition.
        'fml',       # Fuzzy markup language.
        'form',      # Forms created by IntelliJ GUI Designer.
        'fxml',      # JavaFX user interfaces.
        'glade',     # Glade user interface design.
        'grd',       # GRIT translation files.
        'iml',       # Android build modules?
        'kml',       # Keyhole Markup Language.
        'mxml',      # Macromedia user interface markup language.
        'nib',       # OS X Cocoa Interface Builder.
        'plist',     # Property list (for OS X).
        'pom',       # Project Object Model (for Apache Maven).
        'rng',       # RELAX NG schemas.
        'sgml',      # Standard Generalized Markup Language.
        'svg',       # Scalable Vector Graphics.
        'uml',       # Unified Modeling Language.
        'vcproj',    # Microsoft Visual Studio project.
        'vcxproj',   # Microsoft Visual Studio project.
        'wxs',       # WiX Transform File.
        'xhtml',     # XML HTML.
        'xib',       # OS X Cocoa Interface Builder.
        'xlb',       # Android locale bundle.
        'xml',       # Extensible Markup Language.
        'xsd',       # XML Schema Definition.
        'xsl',       # Extensible Stylesheet Language.
    ))

    filtered = _filter_diff(diff, [r'\.(' + '|'.join(extensions) + r')$'])
    if not filtered:
        return

    # TODO: Figure out how to integrate schema validation.
    # XXX: Should we use python's XML libs instead?
    cmd = ['xmllint'] + options.args(('${PREUPLOAD_FILES}',), filtered)

    return _check_cmd('xmllint', project, commit, cmd)


def check_android_test_mapping(project, commit, _desc, diff, options=None):
    """Verify Android TEST_MAPPING files are valid."""
    if options.args():
        raise ValueError('Android TEST_MAPPING check takes no options')
    filtered = _filter_diff(diff, [r'(^|.*/)TEST_MAPPING$'])
    if not filtered:
        return

    testmapping_format = options.tool_path('android-test-mapping-format')
    cmd = [testmapping_format] + options.args(
        (project.dir, '${PREUPLOAD_FILES}',), filtered)
    return _check_cmd('android-test-mapping-format', project, commit, cmd)


def check_aidl_format(project, commit, _desc, diff, options=None):
    """Checks that AIDL files are formatted with aidl-format."""
    # All *.aidl files except for those under aidl_api directory.
    filtered = _filter_diff(diff, [r'\.aidl$'], [r'(^|/)aidl_api/'])
    if not filtered:
        return None
    aidl_format = options.tool_path('aidl-format')
    clang_format = options.tool_path('clang-format')
    diff_cmd = [aidl_format, '-d', '--clang-format-path', clang_format] + \
            options.args((), filtered)
    ret = []
    for d in filtered:
        data = rh.git.get_file_content(commit, d.file)
        result = _run(diff_cmd, input=data)
        if result.stdout:
            fixup_cmd = [aidl_format, '-w', '--clang-format-path', clang_format]
            ret.append(rh.results.HookResult(
                'aidl-format', project, commit, error=result.stdout,
                files=(d.file,), fixup_cmd=fixup_cmd))
    return ret


# Hooks that projects can opt into.
# Note: Make sure to keep the top level README.md up to date when adding more!
BUILTIN_HOOKS = {
    'aidl_format': check_aidl_format,
    'android_test_mapping_format': check_android_test_mapping,
    'checkpatch': check_checkpatch,
    'clang_format': check_clang_format,
    'commit_msg_bug_field': check_commit_msg_bug_field,
    'commit_msg_changeid_field': check_commit_msg_changeid_field,
    'commit_msg_prebuilt_apk_fields': check_commit_msg_prebuilt_apk_fields,
    'commit_msg_relnote_field_format': check_commit_msg_relnote_field_format,
    'commit_msg_relnote_for_current_txt':
        check_commit_msg_relnote_for_current_txt,
    'commit_msg_test_field': check_commit_msg_test_field,
    'cpplint': check_cpplint,
    'gofmt': check_gofmt,
    'google_java_format': check_google_java_format,
    'jsonlint': check_json,
<<<<<<< HEAD
    'pylint': check_pylint,
=======
    'ktfmt': check_ktfmt,
    'pylint': check_pylint2,
    'pylint2': check_pylint2,
    'pylint3': check_pylint3,
    'rustfmt': check_rustfmt,
>>>>>>> 99cf377b
    'xmllint': check_xmllint,
}

# Additional tools that the hooks can call with their default values.
# Note: Make sure to keep the top level README.md up to date when adding more!
TOOL_PATHS = {
    'aidl-format': 'aidl-format',
    'android-test-mapping-format':
        os.path.join(TOOLS_DIR, 'android_test_mapping_format.py'),
    'clang-format': 'clang-format',
    'cpplint': os.path.join(TOOLS_DIR, 'cpplint.py'),
    'git-clang-format': 'git-clang-format',
    'gofmt': 'gofmt',
    'google-java-format': 'google-java-format',
    'google-java-format-diff': 'google-java-format-diff.py',
    'ktfmt': 'ktfmt',
    'pylint': 'pylint',
    'rustfmt': 'rustfmt',
}<|MERGE_RESOLUTION|>--- conflicted
+++ resolved
@@ -28,11 +28,8 @@
 del _path
 
 # pylint: disable=wrong-import-position
+import rh.git
 import rh.results
-<<<<<<< HEAD
-import rh.git
-=======
->>>>>>> 99cf377b
 import rh.utils
 
 
@@ -70,29 +67,6 @@
 
         ret = []
         for arg in args:
-<<<<<<< HEAD
-            # First scan for exact matches
-            for key, val in replacements.items():
-                var = '${%s}' % (key,)
-                if arg == var:
-                    if isinstance(val, str):
-                        ret.append(val)
-                    else:
-                        ret.extend(val)
-                    # We break on first hit to avoid double expansion.
-                    break
-            else:
-                # If no exact matches, do an inline replacement.
-                def replace(m):
-                    val = self.get(m.group(1))
-                    if isinstance(val, str):
-                        return val
-                    else:
-                        return ' '.join(val)
-                ret.append(re.sub(r'\$\{(%s)\}' % ('|'.join(all_vars),),
-                                  replace, arg))
-
-=======
             if arg.endswith('${PREUPLOAD_FILES_PREFIXED}'):
                 if arg == '${PREUPLOAD_FILES_PREFIXED}':
                     assert len(ret) > 1, ('PREUPLOAD_FILES_PREFIXED cannot be '
@@ -126,7 +100,6 @@
                         return ' '.join(val)
                     ret.append(re.sub(r'\$\{(' + '|'.join(all_vars) + r')\}',
                                       replace, arg))
->>>>>>> 99cf377b
         return ret
 
     @classmethod
@@ -270,9 +243,6 @@
         return self.expand_vars([tool_path])[0]
 
 
-<<<<<<< HEAD
-def _run_command(cmd, **kwargs):
-=======
 class CallableHook(NamedTuple):
     """A callable hook."""
     name: str
@@ -281,20 +251,14 @@
 
 
 def _run(cmd, **kwargs):
->>>>>>> 99cf377b
     """Helper command for checks that tend to gather output."""
     kwargs.setdefault('combine_stdout_stderr', True)
     kwargs.setdefault('capture_output', True)
-<<<<<<< HEAD
-    kwargs.setdefault('error_code_ok', True)
-    return rh.utils.run_command(cmd, **kwargs)
-=======
     kwargs.setdefault('check', False)
     # Make sure hooks run with stdin disconnected to avoid accidentally
     # interactive tools causing pauses.
     kwargs.setdefault('input', '')
     return rh.utils.run(cmd, **kwargs)
->>>>>>> 99cf377b
 
 
 def _match_regex_list(subject, expressions):
@@ -348,39 +312,16 @@
     system = platform.system()
     if 'Darwin' in system or 'Macintosh' in system:
         return 'darwin-x86'
-    else:
-        # TODO: Add more values if needed.
-        return 'linux-x86'
-
-
-<<<<<<< HEAD
-def _fixup_func_caller(cmd, **kwargs):
-    """Wraps |cmd| around a callable automated fixup.
-
-    For hooks that support automatically fixing errors after running (e.g. code
-    formatters), this function provides a way to run |cmd| as the |fixup_func|
-    parameter in HookCommandResult.
-    """
-    def wrapper():
-        result = _run_command(cmd, **kwargs)
-        if result.returncode not in (None, 0):
-            return result.output
-        return None
-    return wrapper
-
-
-def _check_cmd(hook_name, project, commit, cmd, fixup_func=None, **kwargs):
-    """Runs |cmd| and returns its result as a HookCommandResult."""
-    return [rh.results.HookCommandResult(hook_name, project, commit,
-                                         _run_command(cmd, **kwargs),
-                                         fixup_func=fixup_func)]
-=======
+
+    # TODO: Add more values if needed.
+    return 'linux-x86'
+
+
 def _check_cmd(hook_name, project, commit, cmd, fixup_cmd=None, **kwargs):
     """Runs |cmd| and returns its result as a HookCommandResult."""
     return [rh.results.HookCommandResult(hook_name, project, commit,
                                          _run(cmd, **kwargs),
                                          fixup_cmd=fixup_cmd)]
->>>>>>> 99cf377b
 
 
 # Where helper programs exist.
@@ -397,8 +338,6 @@
                       **kwargs)
 
 
-<<<<<<< HEAD
-=======
 def check_bpfmt(project, commit, _desc, diff, options=None):
     """Checks that Blueprint files are formatted with bpfmt."""
     filtered = _filter_diff(diff, [r'\.bp$'])
@@ -424,7 +363,6 @@
     return ret
 
 
->>>>>>> 99cf377b
 def check_checkpatch(project, commit, _desc, diff, options=None):
     """Run |diff| through the kernel's checkpatch.pl tool."""
     tool = get_helper_path('checkpatch.pl')
@@ -514,7 +452,7 @@
             f'following case-sensitive regex:\n\n    {regex}'
         )
     else:
-        return
+        return None
 
     return [rh.results.HookResult(f'commit msg: "{field}:" check',
                                   project, commit, error=error)]
@@ -534,22 +472,16 @@
         if check_re.match(line):
             found.append(line)
 
-<<<<<<< HEAD
-    if len(found) == 0:
-        error = ('Commit message is missing a "%s:" line.  It must match the\n'
-                 'following case-sensitive regex:\n\n    %s') % (field, regex)
-=======
     if not found:
         error = (
             f'Commit message is missing a "{field}:" line.  It must match the\n'
             f'following case-sensitive regex:\n\n    {regex}'
         )
->>>>>>> 99cf377b
     elif len(found) > 1:
         error = (f'Commit message has too many "{field}:" lines.  There can be '
                  'only one.')
     else:
-        return
+        return None
 
     return [rh.results.HookResult(f'commit msg: "{field}:" check',
                                   project, commit, error=error)]
@@ -586,7 +518,7 @@
 
     filtered = _filter_diff(diff, [r'\.apk$'])
     if not filtered:
-        return
+        return None
 
     regexes = [
         r'^package: .*$',
@@ -606,7 +538,7 @@
     if missing:
         error = PREBUILT_APK_MSG % '\n    '.join(missing)
     else:
-        return
+        return None
 
     return [rh.results.HookResult('commit msg: "prebuilt apk:" check',
                                   project, commit, error=error)]
@@ -658,7 +590,7 @@
     if not found:
         error = TEST_MSG % (regex)
     else:
-        return
+        return None
 
     return [rh.results.HookResult(f'commit msg: "{field}:" check',
                                   project, commit, error=error)]
@@ -912,7 +844,7 @@
     # but cpplint would just ignore them.
     filtered = _filter_diff(diff, [r'\.(cc|h|cpp|cu|cuh)$'])
     if not filtered:
-        return
+        return None
 
     cpplint = options.tool_path('cpplint')
     cmd = [cpplint] + options.args(('${PREUPLOAD_FILES}',), filtered)
@@ -923,7 +855,7 @@
     """Checks that Go files are formatted with gofmt."""
     filtered = _filter_diff(diff, [r'\.go$'])
     if not filtered:
-        return
+        return None
 
     gofmt = options.tool_path('gofmt')
     cmd = [gofmt, '-l'] + options.args()
@@ -932,16 +864,11 @@
     ret = []
     for d in filtered:
         data = rh.git.get_file_content(commit, d.file)
-        result = _run_command(cmd, input=data)
-        if result.output:
+        result = _run(cmd, input=data)
+        if result.stdout:
             ret.append(rh.results.HookResult(
-<<<<<<< HEAD
-                'gofmt', project, commit, error=result.output,
-                files=(d.file,)))
-=======
                 'gofmt', project, commit, error=result.stdout,
                 files=(d.file,), fixup_cmd=fixup_cmd))
->>>>>>> 99cf377b
     return ret
 
 
@@ -952,7 +879,7 @@
 
     filtered = _filter_diff(diff, [r'\.json$'])
     if not filtered:
-        return
+        return None
 
     ret = []
     for d in filtered:
@@ -966,22 +893,23 @@
     return ret
 
 
-def check_pylint(project, commit, _desc, diff, options=None):
+def _check_pylint(project, commit, _desc, diff, extra_args=None, options=None):
     """Run pylint."""
     filtered = _filter_diff(diff, [r'\.py$'])
     if not filtered:
-        return
+        return None
+
+    if extra_args is None:
+        extra_args = []
 
     pylint = options.tool_path('pylint')
     cmd = [
         get_helper_path('pylint.py'),
         '--executable-path', pylint,
-    ] + options.args(('${PREUPLOAD_FILES}',), filtered)
+    ] + extra_args + options.args(('${PREUPLOAD_FILES}',), filtered)
     return _check_cmd('pylint', project, commit, cmd)
 
 
-<<<<<<< HEAD
-=======
 def check_pylint2(project, commit, desc, diff, options=None):
     """Run pylint through Python 2."""
     return _check_pylint(project, commit, desc, diff, options=options)
@@ -1022,7 +950,6 @@
     return ret
 
 
->>>>>>> 99cf377b
 def check_xmllint(project, commit, _desc, diff, options=None):
     """Run xmllint."""
     # XXX: Should we drop most of these and probe for <?xml> tags?
@@ -1058,7 +985,7 @@
 
     filtered = _filter_diff(diff, [r'\.(' + '|'.join(extensions) + r')$'])
     if not filtered:
-        return
+        return None
 
     # TODO: Figure out how to integrate schema validation.
     # XXX: Should we use python's XML libs instead?
@@ -1073,11 +1000,12 @@
         raise ValueError('Android TEST_MAPPING check takes no options')
     filtered = _filter_diff(diff, [r'(^|.*/)TEST_MAPPING$'])
     if not filtered:
-        return
+        return None
 
     testmapping_format = options.tool_path('android-test-mapping-format')
+    testmapping_args = ['--commit', commit]
     cmd = [testmapping_format] + options.args(
-        (project.dir, '${PREUPLOAD_FILES}',), filtered)
+        (project.dir, '${PREUPLOAD_FILES}'), filtered) + testmapping_args
     return _check_cmd('android-test-mapping-format', project, commit, cmd)
 
 
@@ -1108,6 +1036,7 @@
 BUILTIN_HOOKS = {
     'aidl_format': check_aidl_format,
     'android_test_mapping_format': check_android_test_mapping,
+    'bpfmt': check_bpfmt,
     'checkpatch': check_checkpatch,
     'clang_format': check_clang_format,
     'commit_msg_bug_field': check_commit_msg_bug_field,
@@ -1121,15 +1050,11 @@
     'gofmt': check_gofmt,
     'google_java_format': check_google_java_format,
     'jsonlint': check_json,
-<<<<<<< HEAD
-    'pylint': check_pylint,
-=======
     'ktfmt': check_ktfmt,
     'pylint': check_pylint2,
     'pylint2': check_pylint2,
     'pylint3': check_pylint3,
     'rustfmt': check_rustfmt,
->>>>>>> 99cf377b
     'xmllint': check_xmllint,
 }
 
@@ -1139,6 +1064,7 @@
     'aidl-format': 'aidl-format',
     'android-test-mapping-format':
         os.path.join(TOOLS_DIR, 'android_test_mapping_format.py'),
+    'bpfmt': 'bpfmt',
     'clang-format': 'clang-format',
     'cpplint': os.path.join(TOOLS_DIR, 'cpplint.py'),
     'git-clang-format': 'git-clang-format',
