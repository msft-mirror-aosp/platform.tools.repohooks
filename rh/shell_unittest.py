--- conflicted
+++ resolved
@@ -1,8 +1,4 @@
 #!/usr/bin/env python3
-<<<<<<< HEAD
-# -*- coding:utf-8 -*-
-=======
->>>>>>> b06a1859
 # Copyright 2016 The Android Open Source Project
 #
 # Licensed under the Apache License, Version 2.0 (the "License");
