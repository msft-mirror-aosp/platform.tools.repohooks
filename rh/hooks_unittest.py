--- conflicted
+++ resolved
@@ -1,9 +1,4 @@
-<<<<<<< HEAD
-#!/usr/bin/python
-# -*- coding:utf-8 -*-
-=======
 #!/usr/bin/env python3
->>>>>>> 99cf377b
 # Copyright 2016 The Android Open Source Project
 #
 # Licensed under the Apache License, Version 2.0 (the "License");
@@ -25,8 +20,6 @@
 import unittest
 from unittest import mock
 
-import mock
-
 _path = os.path.realpath(__file__ + '/../..')
 if sys.path[0] != _path:
     sys.path.insert(0, _path)
@@ -36,16 +29,13 @@
 # relative imports because this is an executable program, not a module.
 # pylint: disable=wrong-import-position
 import rh
+import rh.config
 import rh.hooks
-<<<<<<< HEAD
-import rh.config
-=======
 
 
 # pylint: disable=unused-argument
 def mock_find_repo_root(path=None, outer=False):
     return '/ ${BUILD_OS}' if outer else '/ ${BUILD_OS}/sub'
->>>>>>> 99cf377b
 
 
 class HooksDocsTests(unittest.TestCase):
@@ -63,18 +53,6 @@
         """Extract the |section| text out of the readme."""
         ret = []
         in_section = False
-<<<<<<< HEAD
-        for line in open(self.readme):
-            if not in_section:
-                # Look for the section like "## [Tool Paths]".
-                if line.startswith('#') and line.lstrip('#').strip() == section:
-                    in_section = True
-            else:
-                # Once we hit the next section (higher or lower), break.
-                if line[0] == '#':
-                    break
-                ret.append(line)
-=======
         with open(self.readme, encoding='utf-8') as fp:
             for line in fp:
                 if not in_section:
@@ -87,7 +65,6 @@
                     if line[0] == '#':
                         break
                     ret.append(line)
->>>>>>> 99cf377b
         return ''.join(ret)
 
     def testBuiltinHooks(self):
@@ -294,10 +271,10 @@
     """Verify misc utility functions."""
 
     def testRunCommand(self):
-        """Check _run_command behavior."""
+        """Check _run behavior."""
         # Most testing is done against the utils.RunCommand already.
         # pylint: disable=protected-access
-        ret = rh.hooks._run_command(['true'])
+        ret = rh.hooks._run(['true'])
         self.assertEqual(ret.returncode, 0)
 
     def testBuildOs(self):
@@ -331,7 +308,7 @@
             list(rh.hooks.BUILTIN_HOOKS), sorted(rh.hooks.BUILTIN_HOOKS))
 
 
-@mock.patch.object(rh.utils, 'run_command')
+@mock.patch.object(rh.utils, 'run')
 @mock.patch.object(rh.hooks, '_check_cmd', return_value=['check_cmd'])
 class BuiltinHooksTests(unittest.TestCase):
     """Verify the builtin hooks."""
@@ -356,19 +333,11 @@
         for desc in msgs:
             ret = func(self.project, 'commit', desc, diff, options=self.options)
             if accept:
-<<<<<<< HEAD
-                self.assertEqual(
-                    ret, None, msg='Should have accepted: {{{%s}}}' % (desc,))
-            else:
-                self.assertNotEqual(
-                    ret, None, msg='Should have rejected: {{{%s}}}' % (desc,))
-=======
                 self.assertFalse(
                     bool(ret), msg='Should have accepted: {{{' + desc + '}}}')
             else:
                 self.assertTrue(
                     bool(ret), msg='Should have rejected: {{{' + desc + '}}}')
->>>>>>> 99cf377b
 
     def _test_file_filter(self, mock_check, func, files):
         """Helper for testing hooks that filter by files and run external tools.
@@ -394,8 +363,6 @@
             self.assertIn(f'test_{hook}', dir(self),
                           msg=f'Missing unittest for builtin hook {hook}')
 
-<<<<<<< HEAD
-=======
     def test_bpfmt(self, mock_check, _mock_run):
         """Verify the bpfmt builtin hook."""
         # First call should do nothing as there are no files to check.
@@ -412,7 +379,6 @@
         for result in ret:
             self.assertIsNotNone(result.fixup_cmd)
 
->>>>>>> 99cf377b
     def test_checkpatch(self, mock_check, _mock_run):
         """Verify the checkpatch builtin hook."""
         ret = rh.hooks.check_checkpatch(
@@ -446,6 +412,8 @@
                 'subj',
                 'subj\n\nBUG=1234\n',
                 'subj\n\nBUG: 1234\n',
+                'subj\n\nBug: N/A\n',
+                'subj\n\nBug:\n',
             ))
 
     def test_commit_msg_changeid_field(self, _mock_check, _mock_run):
@@ -872,7 +840,17 @@
 
     def test_pylint(self, mock_check, _mock_run):
         """Verify the pylint builtin hook."""
-        self._test_file_filter(mock_check, rh.hooks.check_pylint,
+        self._test_file_filter(mock_check, rh.hooks.check_pylint2,
+                               ('foo.py',))
+
+    def test_pylint2(self, mock_check, _mock_run):
+        """Verify the pylint2 builtin hook."""
+        self._test_file_filter(mock_check, rh.hooks.check_pylint2,
+                               ('foo.py',))
+
+    def test_pylint3(self, mock_check, _mock_run):
+        """Verify the pylint3 builtin hook."""
+        self._test_file_filter(mock_check, rh.hooks.check_pylint3,
                                ('foo.py',))
 
     def test_rustfmt(self, mock_check, _mock_run):
