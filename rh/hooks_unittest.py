--- conflicted
+++ resolved
@@ -1,8 +1,4 @@
 #!/usr/bin/env python3
-<<<<<<< HEAD
-# -*- coding:utf-8 -*-
-=======
->>>>>>> b06a1859
 # Copyright 2016 The Android Open Source Project
 #
 # Licensed under the Apache License, Version 2.0 (the "License");
@@ -19,11 +15,6 @@
 
 """Unittests for the hooks module."""
 
-<<<<<<< HEAD
-from __future__ import print_function
-
-=======
->>>>>>> b06a1859
 import os
 import sys
 import unittest
@@ -40,11 +31,6 @@
 import rh
 import rh.config
 import rh.hooks
-<<<<<<< HEAD
-from rh.sixish import mock
-from rh.sixish import string_types
-=======
->>>>>>> b06a1859
 
 
 class HooksDocsTests(unittest.TestCase):
@@ -271,14 +257,14 @@
         # Just verify it returns something and doesn't crash.
         # pylint: disable=protected-access
         ret = rh.hooks._get_build_os_name()
-        self.assertTrue(isinstance(ret, string_types))
+        self.assertTrue(isinstance(ret, str))
         self.assertNotEqual(ret, '')
 
     def testGetHelperPath(self):
         """Check get_helper_path behavior."""
         # Just verify it doesn't crash.  It's a dirt simple func.
         ret = rh.hooks.get_helper_path('booga')
-        self.assertTrue(isinstance(ret, string_types))
+        self.assertTrue(isinstance(ret, str))
         self.assertNotEqual(ret, '')
 
 
@@ -371,7 +357,6 @@
             self.project, 'commit', 'desc', (), options=self.options)
         self.assertEqual(ret, mock_check.return_value)
 
-<<<<<<< HEAD
     def test_commit_msg_buganizer_field(self, _mock_check, _mock_run):
         """Verify the commit_msg_buganizer_field builtin hook."""
         # Check some good messages.
@@ -394,8 +379,6 @@
                 'subj\n\nIssue: 1234\n',
             ))
 
-=======
->>>>>>> b06a1859
     def test_commit_msg_bug_field(self, _mock_check, _mock_run):
         """Verify the commit_msg_bug_field builtin hook."""
         # Check some good messages.
@@ -553,12 +536,11 @@
                 'subj\n\nTEST: I1234\n',
             ))
 
-<<<<<<< HEAD
     def test_buildifier(self, mock_check, _mock_run):
         """Verify the buildifier builtin hook."""
         self._test_file_filter(mock_check, rh.hooks.check_buildifier,
                                ('BUILD',))
-=======
+
     def test_commit_msg_relnote_field_format(self, _mock_check, _mock_run):
         """Verify the commit_msg_relnote_field_format builtin hook."""
         # Check some good messages.
@@ -791,7 +773,6 @@
             ),
             files=diff_with_subdir_current_txt,
         )
->>>>>>> b06a1859
 
     def test_cpplint(self, mock_check, _mock_run):
         """Verify the cpplint builtin hook."""
@@ -869,8 +850,6 @@
             self.project, 'commit', 'desc', diff, options=self.options)
         self.assertIsNotNone(ret)
 
-<<<<<<< HEAD
-=======
     def test_aidl_format(self, mock_check, _mock_run):
         """Verify the aidl_format builtin hook."""
         # First call should do nothing as there are no files to check.
@@ -885,7 +864,6 @@
             self.project, 'commit', 'desc', diff, options=self.options)
         self.assertIsNotNone(ret)
 
->>>>>>> b06a1859
 
 if __name__ == '__main__':
     unittest.main()