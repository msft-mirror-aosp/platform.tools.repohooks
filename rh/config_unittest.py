#!/usr/bin/env python3
<<<<<<< HEAD
# -*- coding:utf-8 -*-
=======
>>>>>>> b06a1859
# Copyright 2016 The Android Open Source Project
#
# Licensed under the Apache License, Version 2.0 (the "License");
# you may not use this file except in compliance with the License.
# You may obtain a copy of the License at
#
#      http://www.apache.org/licenses/LICENSE-2.0
#
# Unless required by applicable law or agreed to in writing, software
# distributed under the License is distributed on an "AS IS" BASIS,
# WITHOUT WARRANTIES OR CONDITIONS OF ANY KIND, either express or implied.
# See the License for the specific language governing permissions and
# limitations under the License.

"""Unittests for the config module."""

import os
import shutil
import sys
import tempfile
import unittest

_path = os.path.realpath(__file__ + '/../..')
if sys.path[0] != _path:
    sys.path.insert(0, _path)
del _path

# We have to import our local modules after the sys.path tweak.  We can't use
# relative imports because this is an executable program, not a module.
# pylint: disable=wrong-import-position
import rh.hooks
import rh.config


class PreUploadConfigTests(unittest.TestCase):
    """Tests for the PreUploadConfig class."""
<<<<<<< HEAD
=======

    def testMissing(self):
        """Instantiating a non-existent config file should be fine."""
        rh.config.PreUploadConfig()


class FileTestCase(unittest.TestCase):
    """Helper class for tests cases to setup configuration files."""
>>>>>>> b06a1859

    def setUp(self):
        self.tempdir = tempfile.mkdtemp()

    def tearDown(self):
        shutil.rmtree(self.tempdir)

<<<<<<< HEAD
    def _write_config(self, data, filename=None):
        """Helper to write out a config file for testing."""
        if filename is None:
            filename = rh.config.PreUploadConfig.FILENAME
=======
    def _write_config(self, data, filename='temp.cfg'):
        """Helper to write out a config file for testing.

        Returns:
          Path to the file where the configuration was written.
        """
>>>>>>> b06a1859
        path = os.path.join(self.tempdir, filename)
        with open(path, 'w') as fp:
            fp.write(data)
        return path

    def _write_local_config(self, data):
        """Helper to write out a local config file for testing."""
        return self._write_config(
            data, filename=rh.config.LocalPreUploadFile.FILENAME)

    def _write_global_config(self, data):
        """Helper to write out a global config file for testing."""
<<<<<<< HEAD
        self._write_config(
            data, filename=rh.config.PreUploadConfig.GLOBAL_FILENAME)

    def testMissing(self):
        """Instantiating a non-existent config file should be fine."""
        rh.config.PreUploadConfig()

    def testEmpty(self):
        """Instantiating an empty config file should be fine."""
        self._write_config('')
        rh.config.PreUploadConfig(paths=(self.tempdir,))
=======
        return self._write_config(
            data, filename=rh.config.GlobalPreUploadFile.FILENAME)


class PreUploadFileTests(FileTestCase):
    """Tests for the PreUploadFile class."""

    def testEmpty(self):
        """Instantiating an empty config file should be fine."""
        path = self._write_config('')
        rh.config.PreUploadFile(path)
>>>>>>> b06a1859

    def testValid(self):
        """Verify a fully valid file works."""
        path = self._write_config("""# This be a comment me matey.
[Hook Scripts]
name = script --with "some args"

[Builtin Hooks]
cpplint = true

[Builtin Hooks Options]
cpplint = --some 'more args'

[Options]
ignore_merged_commits = true
""")
<<<<<<< HEAD
        rh.config.PreUploadConfig(paths=(self.tempdir,))

    def testUnknownSection(self):
        """Reject unknown sections."""
        self._write_config('[BOOGA]')
        self.assertRaises(rh.config.ValidationError, rh.config.PreUploadConfig,
                          paths=(self.tempdir,))

    def testUnknownBuiltin(self):
        """Reject unknown builtin hooks."""
        self._write_config('[Builtin Hooks]\nbooga = borg!')
        self.assertRaises(rh.config.ValidationError, rh.config.PreUploadConfig,
                          paths=(self.tempdir,))

    def testEmptyCustomHook(self):
        """Reject empty custom hooks."""
        self._write_config('[Hook Scripts]\nbooga = \t \n')
        self.assertRaises(rh.config.ValidationError, rh.config.PreUploadConfig,
                          paths=(self.tempdir,))

    def testInvalidIni(self):
        """Reject invalid ini files."""
        self._write_config('[Hook Scripts]\n =')
        self.assertRaises(rh.config.ValidationError, rh.config.PreUploadConfig,
                          paths=(self.tempdir,))
=======
        rh.config.PreUploadFile(path)

    def testUnknownSection(self):
        """Reject unknown sections."""
        path = self._write_config('[BOOGA]')
        self.assertRaises(rh.config.ValidationError, rh.config.PreUploadFile,
                          path)

    def testUnknownBuiltin(self):
        """Reject unknown builtin hooks."""
        path = self._write_config('[Builtin Hooks]\nbooga = borg!')
        self.assertRaises(rh.config.ValidationError, rh.config.PreUploadFile,
                          path)

    def testEmptyCustomHook(self):
        """Reject empty custom hooks."""
        path = self._write_config('[Hook Scripts]\nbooga = \t \n')
        self.assertRaises(rh.config.ValidationError, rh.config.PreUploadFile,
                          path)

    def testInvalidIni(self):
        """Reject invalid ini files."""
        path = self._write_config('[Hook Scripts]\n =')
        self.assertRaises(rh.config.ValidationError, rh.config.PreUploadFile,
                          path)
>>>>>>> b06a1859

    def testInvalidString(self):
        """Catch invalid string quoting."""
        path = self._write_config("""[Hook Scripts]
name = script --'bad-quotes
""")
<<<<<<< HEAD
        self.assertRaises(rh.config.ValidationError, rh.config.PreUploadConfig,
                          paths=(self.tempdir,))
=======
        self.assertRaises(rh.config.ValidationError, rh.config.PreUploadFile,
                          path)


class LocalPreUploadFileTests(FileTestCase):
    """Test for the LocalPreUploadFile class."""

    def testInvalidSectionConfig(self):
        """Reject local config that uses invalid sections."""
        path = self._write_config("""[Builtin Hooks Exclude Paths]
cpplint = external/ 'test directory' ^vendor/(?!google/)
""")
        self.assertRaises(rh.config.ValidationError,
                          rh.config.LocalPreUploadFile,
                          path)


class PreUploadSettingsTests(FileTestCase):
    """Tests for the PreUploadSettings class."""
>>>>>>> b06a1859

    def testGlobalConfigs(self):
        """Verify global configs stack properly."""
        self._write_global_config("""[Builtin Hooks]
commit_msg_bug_field = true
commit_msg_changeid_field = true
commit_msg_test_field = false""")
        self._write_local_config("""[Builtin Hooks]
commit_msg_bug_field = false
commit_msg_test_field = true""")
<<<<<<< HEAD
        config = rh.config.PreUploadConfig(paths=(self.tempdir,),
                                           global_paths=(self.tempdir,))
=======
        config = rh.config.PreUploadSettings(paths=(self.tempdir,),
                                             global_paths=(self.tempdir,))
>>>>>>> b06a1859
        self.assertEqual(config.builtin_hooks,
                         ['commit_msg_changeid_field', 'commit_msg_test_field'])

    def testGlobalExcludeScope(self):
        """Verify exclude scope is valid for global config."""
        self._write_global_config("""[Builtin Hooks Exclude Paths]
cpplint = external/ 'test directory' ^vendor/(?!google/)
""")
        rh.config.PreUploadSettings(global_paths=(self.tempdir,))


if __name__ == '__main__':
    unittest.main()<|MERGE_RESOLUTION|>--- conflicted
+++ resolved
@@ -1,8 +1,4 @@
 #!/usr/bin/env python3
-<<<<<<< HEAD
-# -*- coding:utf-8 -*-
-=======
->>>>>>> b06a1859
 # Copyright 2016 The Android Open Source Project
 #
 # Licensed under the Apache License, Version 2.0 (the "License");
@@ -39,8 +35,6 @@
 
 class PreUploadConfigTests(unittest.TestCase):
     """Tests for the PreUploadConfig class."""
-<<<<<<< HEAD
-=======
 
     def testMissing(self):
         """Instantiating a non-existent config file should be fine."""
@@ -49,7 +43,6 @@
 
 class FileTestCase(unittest.TestCase):
     """Helper class for tests cases to setup configuration files."""
->>>>>>> b06a1859
 
     def setUp(self):
         self.tempdir = tempfile.mkdtemp()
@@ -57,19 +50,12 @@
     def tearDown(self):
         shutil.rmtree(self.tempdir)
 
-<<<<<<< HEAD
-    def _write_config(self, data, filename=None):
-        """Helper to write out a config file for testing."""
-        if filename is None:
-            filename = rh.config.PreUploadConfig.FILENAME
-=======
     def _write_config(self, data, filename='temp.cfg'):
         """Helper to write out a config file for testing.
 
         Returns:
           Path to the file where the configuration was written.
         """
->>>>>>> b06a1859
         path = os.path.join(self.tempdir, filename)
         with open(path, 'w') as fp:
             fp.write(data)
@@ -82,19 +68,6 @@
 
     def _write_global_config(self, data):
         """Helper to write out a global config file for testing."""
-<<<<<<< HEAD
-        self._write_config(
-            data, filename=rh.config.PreUploadConfig.GLOBAL_FILENAME)
-
-    def testMissing(self):
-        """Instantiating a non-existent config file should be fine."""
-        rh.config.PreUploadConfig()
-
-    def testEmpty(self):
-        """Instantiating an empty config file should be fine."""
-        self._write_config('')
-        rh.config.PreUploadConfig(paths=(self.tempdir,))
-=======
         return self._write_config(
             data, filename=rh.config.GlobalPreUploadFile.FILENAME)
 
@@ -106,7 +79,6 @@
         """Instantiating an empty config file should be fine."""
         path = self._write_config('')
         rh.config.PreUploadFile(path)
->>>>>>> b06a1859
 
     def testValid(self):
         """Verify a fully valid file works."""
@@ -123,33 +95,6 @@
 [Options]
 ignore_merged_commits = true
 """)
-<<<<<<< HEAD
-        rh.config.PreUploadConfig(paths=(self.tempdir,))
-
-    def testUnknownSection(self):
-        """Reject unknown sections."""
-        self._write_config('[BOOGA]')
-        self.assertRaises(rh.config.ValidationError, rh.config.PreUploadConfig,
-                          paths=(self.tempdir,))
-
-    def testUnknownBuiltin(self):
-        """Reject unknown builtin hooks."""
-        self._write_config('[Builtin Hooks]\nbooga = borg!')
-        self.assertRaises(rh.config.ValidationError, rh.config.PreUploadConfig,
-                          paths=(self.tempdir,))
-
-    def testEmptyCustomHook(self):
-        """Reject empty custom hooks."""
-        self._write_config('[Hook Scripts]\nbooga = \t \n')
-        self.assertRaises(rh.config.ValidationError, rh.config.PreUploadConfig,
-                          paths=(self.tempdir,))
-
-    def testInvalidIni(self):
-        """Reject invalid ini files."""
-        self._write_config('[Hook Scripts]\n =')
-        self.assertRaises(rh.config.ValidationError, rh.config.PreUploadConfig,
-                          paths=(self.tempdir,))
-=======
         rh.config.PreUploadFile(path)
 
     def testUnknownSection(self):
@@ -175,17 +120,12 @@
         path = self._write_config('[Hook Scripts]\n =')
         self.assertRaises(rh.config.ValidationError, rh.config.PreUploadFile,
                           path)
->>>>>>> b06a1859
 
     def testInvalidString(self):
         """Catch invalid string quoting."""
         path = self._write_config("""[Hook Scripts]
 name = script --'bad-quotes
 """)
-<<<<<<< HEAD
-        self.assertRaises(rh.config.ValidationError, rh.config.PreUploadConfig,
-                          paths=(self.tempdir,))
-=======
         self.assertRaises(rh.config.ValidationError, rh.config.PreUploadFile,
                           path)
 
@@ -205,7 +145,6 @@
 
 class PreUploadSettingsTests(FileTestCase):
     """Tests for the PreUploadSettings class."""
->>>>>>> b06a1859
 
     def testGlobalConfigs(self):
         """Verify global configs stack properly."""
@@ -216,13 +155,8 @@
         self._write_local_config("""[Builtin Hooks]
 commit_msg_bug_field = false
 commit_msg_test_field = true""")
-<<<<<<< HEAD
-        config = rh.config.PreUploadConfig(paths=(self.tempdir,),
-                                           global_paths=(self.tempdir,))
-=======
         config = rh.config.PreUploadSettings(paths=(self.tempdir,),
                                              global_paths=(self.tempdir,))
->>>>>>> b06a1859
         self.assertEqual(config.builtin_hooks,
                          ['commit_msg_changeid_field', 'commit_msg_test_field'])
 
