# Copyright 2016 The Android Open Source Project
#
# Licensed under the Apache License, Version 2.0 (the "License");
# you may not use this file except in compliance with the License.
# You may obtain a copy of the License at
#
#      http://www.apache.org/licenses/LICENSE-2.0
#
# Unless required by applicable law or agreed to in writing, software
# distributed under the License is distributed on an "AS IS" BASIS,
# WITHOUT WARRANTIES OR CONDITIONS OF ANY KIND, either express or implied.
# See the License for the specific language governing permissions and
# limitations under the License.

"""Manage various config files."""

<<<<<<< HEAD
from __future__ import print_function

import ConfigParser
=======
import configparser
>>>>>>> 99cf377b
import functools
import itertools
import os
import shlex
import sys

_path = os.path.realpath(__file__ + '/../..')
if sys.path[0] != _path:
    sys.path.insert(0, _path)
del _path

# pylint: disable=wrong-import-position
import rh.hooks
import rh.shell


class Error(Exception):
    """Base exception class."""


class ValidationError(Error):
    """Config file has unknown sections/keys or other values."""


<<<<<<< HEAD
class RawConfigParser(ConfigParser.RawConfigParser):
    """Like RawConfigParser but with some default helpers."""

    @staticmethod
    def _check_args(name, cnt_min, cnt_max, args):
        cnt = len(args)
        if cnt not in (0, cnt_max - cnt_min):
            raise TypeError('%s() takes %i or %i arguments (got %i)' %
                            (name, cnt_min, cnt_max, cnt,))
        return cnt

    def options(self, section, *args):
        """Return the options in |section| (with default |args|).
=======
# Sentinel so we can handle None-vs-unspecified.
_UNSET = object()


class RawConfigParser(configparser.RawConfigParser):
    """Like RawConfigParser but with some default helpers."""

    # pylint doesn't like it when we extend the API.
    # pylint: disable=arguments-differ

    def options(self, section, default=_UNSET):
        """Return the options in |section|.
>>>>>>> 99cf377b

        Args:
          section: The section to look up.
          default: What to return if |section| does not exist.
        """
        try:
<<<<<<< HEAD
            return ConfigParser.RawConfigParser.options(self, section)
        except ConfigParser.NoSectionError:
            if cnt == 1:
                return args[0]
            raise

    def get(self, section, option, *args):
        """Return the value for |option| in |section| (with default |args|)."""
        cnt = self._check_args('get', 3, 4, args)
        try:
            return ConfigParser.RawConfigParser.get(self, section, option)
        except (ConfigParser.NoSectionError, ConfigParser.NoOptionError):
            if cnt == 1:
                return args[0]
            raise

    def items(self, section, *args):
=======
            return configparser.RawConfigParser.options(self, section)
        except configparser.NoSectionError:
            if default is not _UNSET:
                return default
            raise

    def items(self, section=_UNSET, default=_UNSET):
>>>>>>> 99cf377b
        """Return a list of (key, value) tuples for the options in |section|."""
        if section is _UNSET:
            return super().items()

        try:
<<<<<<< HEAD
            return ConfigParser.RawConfigParser.items(self, section)
        except ConfigParser.NoSectionError:
            if cnt == 1:
                return args[0]
            raise


class PreSubmitConfig(object):
    """Config file used for per-project `repo upload` hooks."""

    FILENAME = 'PREUPLOAD.cfg'
    GLOBAL_FILENAME = 'GLOBAL-PREUPLOAD.cfg'
=======
            return configparser.RawConfigParser.items(self, section)
        except configparser.NoSectionError:
            if default is not _UNSET:
                return default
            raise


class PreUploadConfig(object):
    """A single (abstract) config used for `repo upload` hooks."""
>>>>>>> 99cf377b

    CUSTOM_HOOKS_SECTION = 'Hook Scripts'
    BUILTIN_HOOKS_SECTION = 'Builtin Hooks'
    BUILTIN_HOOKS_OPTIONS_SECTION = 'Builtin Hooks Options'
    BUILTIN_HOOKS_EXCLUDE_SECTION = 'Builtin Hooks Exclude Paths'
    TOOL_PATHS_SECTION = 'Tool Paths'
    OPTIONS_SECTION = 'Options'
    VALID_SECTIONS = {
        CUSTOM_HOOKS_SECTION,
        BUILTIN_HOOKS_SECTION,
        BUILTIN_HOOKS_OPTIONS_SECTION,
        BUILTIN_HOOKS_EXCLUDE_SECTION,
        TOOL_PATHS_SECTION,
        OPTIONS_SECTION,
    }

    OPTION_IGNORE_MERGED_COMMITS = 'ignore_merged_commits'
    VALID_OPTIONS = {OPTION_IGNORE_MERGED_COMMITS}

    def __init__(self, config=None, source=None):
        """Initialize.

        Args:
          config: A configparse.ConfigParser instance.
          source: Where this config came from. This is used in error messages to
              facilitate debugging. It is not necessarily a valid path.
        """
<<<<<<< HEAD
        config = RawConfigParser()

        def _search(paths, filename):
            for path in paths:
                path = os.path.join(path, filename)
                if os.path.exists(path):
                    self.paths.append(path)
                    try:
                        config.read(path)
                    except ConfigParser.ParsingError as e:
                        raise ValidationError('%s: %s' % (path, e))

        self.paths = []
        _search(global_paths, self.GLOBAL_FILENAME)
        _search(paths, self.FILENAME)

        self.config = config

        self._validate()
=======
        self.config = config if config else RawConfigParser()
        self.source = source
        if config:
            self._validate()
>>>>>>> 99cf377b

    @property
    def custom_hooks(self):
        """List of custom hooks to run (their keys/names)."""
        return self.config.options(self.CUSTOM_HOOKS_SECTION, [])

    def custom_hook(self, hook):
        """The command to execute for |hook|."""
        return shlex.split(self.config.get(
            self.CUSTOM_HOOKS_SECTION, hook, fallback=''))

    @property
    def builtin_hooks(self):
        """List of all enabled builtin hooks (their keys/names)."""
        return [k for k, v in self.config.items(self.BUILTIN_HOOKS_SECTION, ())
                if rh.shell.boolean_shell_value(v, None)]

    def builtin_hook_option(self, hook):
        """The options to pass to |hook|."""
        return shlex.split(self.config.get(
            self.BUILTIN_HOOKS_OPTIONS_SECTION, hook, fallback=''))

    def builtin_hook_exclude_paths(self, hook):
        """List of paths for which |hook| should not be executed."""
        return shlex.split(self.config.get(
            self.BUILTIN_HOOKS_EXCLUDE_SECTION, hook, fallback=''))

    @property
    def tool_paths(self):
        """List of all tool paths."""
        return dict(self.config.items(self.TOOL_PATHS_SECTION, ()))

    def callable_hooks(self):
        """Yield a CallableHook for each hook to be executed."""
        scope = rh.hooks.ExclusionScope([])
        for hook in self.custom_hooks:
            options = rh.hooks.HookOptions(hook,
                                           self.custom_hook(hook),
                                           self.tool_paths)
            func = functools.partial(rh.hooks.check_custom, options=options)
            yield rh.hooks.CallableHook(hook, func, scope)

        for hook in self.builtin_hooks:
            options = rh.hooks.HookOptions(hook,
                                           self.builtin_hook_option(hook),
                                           self.tool_paths)
            func = functools.partial(rh.hooks.BUILTIN_HOOKS[hook],
                                     options=options)
            scope = rh.hooks.ExclusionScope(
                self.builtin_hook_exclude_paths(hook))
            yield rh.hooks.CallableHook(hook, func, scope)

    @property
    def ignore_merged_commits(self):
        """Whether to skip hooks for merged commits."""
        return rh.shell.boolean_shell_value(
            self.config.get(self.OPTIONS_SECTION,
                            self.OPTION_IGNORE_MERGED_COMMITS, fallback=None),
            False)

    def update(self, preupload_config):
        """Merge settings from |preupload_config| into ourself."""
        self.config.read_dict(preupload_config.config)

    def _validate(self):
        """Run consistency checks on the config settings."""
        config = self.config

        # Reject unknown sections.
        bad_sections = set(config.sections()) - self.VALID_SECTIONS
        if bad_sections:
            raise ValidationError(
                f'{self.source}: unknown sections: {bad_sections}')

        # Reject blank custom hooks.
        for hook in self.custom_hooks:
            if not config.get(self.CUSTOM_HOOKS_SECTION, hook):
                raise ValidationError(
                    f'{self.source}: custom hook "{hook}" cannot be blank')

        # Reject unknown builtin hooks.
        valid_builtin_hooks = set(rh.hooks.BUILTIN_HOOKS.keys())
        if config.has_section(self.BUILTIN_HOOKS_SECTION):
            hooks = set(config.options(self.BUILTIN_HOOKS_SECTION))
            bad_hooks = hooks - valid_builtin_hooks
            if bad_hooks:
                raise ValidationError(
                    f'{self.source}: unknown builtin hooks: {bad_hooks}')
        elif config.has_section(self.BUILTIN_HOOKS_OPTIONS_SECTION):
            raise ValidationError('Builtin hook options specified, but missing '
                                  'builtin hook settings')

        if config.has_section(self.BUILTIN_HOOKS_OPTIONS_SECTION):
            hooks = set(config.options(self.BUILTIN_HOOKS_OPTIONS_SECTION))
            bad_hooks = hooks - valid_builtin_hooks
            if bad_hooks:
                raise ValidationError(
                    f'{self.source}: unknown builtin hook options: {bad_hooks}')

        # Verify hooks are valid shell strings.
        for hook in self.custom_hooks:
            try:
                self.custom_hook(hook)
            except ValueError as e:
                raise ValidationError(
                    f'{self.source}: hook "{hook}" command line is invalid: {e}'
                ) from e

        # Verify hook options are valid shell strings.
        for hook in self.builtin_hooks:
            try:
                self.builtin_hook_option(hook)
            except ValueError as e:
                raise ValidationError(
                    f'{self.source}: hook options "{hook}" are invalid: {e}'
                ) from e

        # Reject unknown tools.
        valid_tools = set(rh.hooks.TOOL_PATHS.keys())
        if config.has_section(self.TOOL_PATHS_SECTION):
            tools = set(config.options(self.TOOL_PATHS_SECTION))
            bad_tools = tools - valid_tools
            if bad_tools:
                raise ValidationError(
                    f'{self.source}: unknown tools: {bad_tools}')

        # Reject unknown options.
        if config.has_section(self.OPTIONS_SECTION):
            options = set(config.options(self.OPTIONS_SECTION))
            bad_options = options - self.VALID_OPTIONS
            if bad_options:
                raise ValidationError(
                    f'{self.source}: unknown options: {bad_options}')


class PreUploadFile(PreUploadConfig):
    """A single config (file) used for `repo upload` hooks.

    This is an abstract class that requires subclasses to define the FILENAME
    constant.

    Attributes:
      path: The path of the file.
    """
    FILENAME = None

    def __init__(self, path):
        """Initialize.

        Args:
          path: The config file to load.
        """
        super().__init__(source=path)

        self.path = path
        try:
            self.config.read(path)
        except configparser.ParsingError as e:
            raise ValidationError(f'{path}: {e}') from e

        self._validate()

    @classmethod
    def from_paths(cls, paths):
        """Search for files within paths that matches the class FILENAME.

        Args:
          paths: List of directories to look for config files.

        Yields:
          For each valid file found, an instance is created and returned.
        """
        for path in paths:
            path = os.path.join(path, cls.FILENAME)
            if os.path.exists(path):
                yield cls(path)


class LocalPreUploadFile(PreUploadFile):
    """A single config file for a project (PREUPLOAD.cfg)."""
    FILENAME = 'PREUPLOAD.cfg'

    def _validate(self):
        super()._validate()

        # Reject Exclude Paths section for local config.
        if self.config.has_section(self.BUILTIN_HOOKS_EXCLUDE_SECTION):
            raise ValidationError(
                f'{self.path}: [{self.BUILTIN_HOOKS_EXCLUDE_SECTION}] is not '
                'valid in local files')


class GlobalPreUploadFile(PreUploadFile):
    """A single config file for a repo (GLOBAL-PREUPLOAD.cfg)."""
    FILENAME = 'GLOBAL-PREUPLOAD.cfg'


class PreUploadSettings(PreUploadConfig):
    """Settings for `repo upload` hooks.

    This encompasses multiple config files and provides the final (merged)
    settings for a particular project.
    """

    def __init__(self, paths=('',), global_paths=()):
        """Initialize.

        All the config files found will be merged together in order.

        Args:
          paths: The directories to look for config files.
          global_paths: The directories to look for global config files.
        """
        super().__init__()

        self.paths = []
        for config in itertools.chain(
                GlobalPreUploadFile.from_paths(global_paths),
                LocalPreUploadFile.from_paths(paths)):
            self.paths.append(config.path)
            self.update(config)


        # We validated configs in isolation, now do one final pass altogether.
        self.source = '{' + '|'.join(self.paths) + '}'
        self._validate()<|MERGE_RESOLUTION|>--- conflicted
+++ resolved
@@ -14,13 +14,7 @@
 
 """Manage various config files."""
 
-<<<<<<< HEAD
-from __future__ import print_function
-
-import ConfigParser
-=======
 import configparser
->>>>>>> 99cf377b
 import functools
 import itertools
 import os
@@ -45,21 +39,6 @@
     """Config file has unknown sections/keys or other values."""
 
 
-<<<<<<< HEAD
-class RawConfigParser(ConfigParser.RawConfigParser):
-    """Like RawConfigParser but with some default helpers."""
-
-    @staticmethod
-    def _check_args(name, cnt_min, cnt_max, args):
-        cnt = len(args)
-        if cnt not in (0, cnt_max - cnt_min):
-            raise TypeError('%s() takes %i or %i arguments (got %i)' %
-                            (name, cnt_min, cnt_max, cnt,))
-        return cnt
-
-    def options(self, section, *args):
-        """Return the options in |section| (with default |args|).
-=======
 # Sentinel so we can handle None-vs-unspecified.
 _UNSET = object()
 
@@ -72,32 +51,12 @@
 
     def options(self, section, default=_UNSET):
         """Return the options in |section|.
->>>>>>> 99cf377b
 
         Args:
           section: The section to look up.
           default: What to return if |section| does not exist.
         """
         try:
-<<<<<<< HEAD
-            return ConfigParser.RawConfigParser.options(self, section)
-        except ConfigParser.NoSectionError:
-            if cnt == 1:
-                return args[0]
-            raise
-
-    def get(self, section, option, *args):
-        """Return the value for |option| in |section| (with default |args|)."""
-        cnt = self._check_args('get', 3, 4, args)
-        try:
-            return ConfigParser.RawConfigParser.get(self, section, option)
-        except (ConfigParser.NoSectionError, ConfigParser.NoOptionError):
-            if cnt == 1:
-                return args[0]
-            raise
-
-    def items(self, section, *args):
-=======
             return configparser.RawConfigParser.options(self, section)
         except configparser.NoSectionError:
             if default is not _UNSET:
@@ -105,26 +64,11 @@
             raise
 
     def items(self, section=_UNSET, default=_UNSET):
->>>>>>> 99cf377b
         """Return a list of (key, value) tuples for the options in |section|."""
         if section is _UNSET:
             return super().items()
 
         try:
-<<<<<<< HEAD
-            return ConfigParser.RawConfigParser.items(self, section)
-        except ConfigParser.NoSectionError:
-            if cnt == 1:
-                return args[0]
-            raise
-
-
-class PreSubmitConfig(object):
-    """Config file used for per-project `repo upload` hooks."""
-
-    FILENAME = 'PREUPLOAD.cfg'
-    GLOBAL_FILENAME = 'GLOBAL-PREUPLOAD.cfg'
-=======
             return configparser.RawConfigParser.items(self, section)
         except configparser.NoSectionError:
             if default is not _UNSET:
@@ -134,7 +78,6 @@
 
 class PreUploadConfig(object):
     """A single (abstract) config used for `repo upload` hooks."""
->>>>>>> 99cf377b
 
     CUSTOM_HOOKS_SECTION = 'Hook Scripts'
     BUILTIN_HOOKS_SECTION = 'Builtin Hooks'
@@ -162,32 +105,10 @@
           source: Where this config came from. This is used in error messages to
               facilitate debugging. It is not necessarily a valid path.
         """
-<<<<<<< HEAD
-        config = RawConfigParser()
-
-        def _search(paths, filename):
-            for path in paths:
-                path = os.path.join(path, filename)
-                if os.path.exists(path):
-                    self.paths.append(path)
-                    try:
-                        config.read(path)
-                    except ConfigParser.ParsingError as e:
-                        raise ValidationError('%s: %s' % (path, e))
-
-        self.paths = []
-        _search(global_paths, self.GLOBAL_FILENAME)
-        _search(paths, self.FILENAME)
-
-        self.config = config
-
-        self._validate()
-=======
         self.config = config if config else RawConfigParser()
         self.source = source
         if config:
             self._validate()
->>>>>>> 99cf377b
 
     @property
     def custom_hooks(self):
