# Copyright 2016 The Android Open Source Project
#
# Licensed under the Apache License, Version 2.0 (the "License");
# you may not use this file except in compliance with the License.
# You may obtain a copy of the License at
#
#      http://www.apache.org/licenses/LICENSE-2.0
#
# Unless required by applicable law or agreed to in writing, software
# distributed under the License is distributed on an "AS IS" BASIS,
# WITHOUT WARRANTIES OR CONDITIONS OF ANY KIND, either express or implied.
# See the License for the specific language governing permissions and
# limitations under the License.

"""Manage various config files."""

<<<<<<< HEAD
from __future__ import print_function

=======
import configparser
>>>>>>> b06a1859
import functools
import itertools
import os
import shlex
import sys

_path = os.path.realpath(__file__ + '/../..')
if sys.path[0] != _path:
    sys.path.insert(0, _path)
del _path

# pylint: disable=wrong-import-position
import rh.hooks
import rh.shell
from rh.sixish import configparser


class Error(Exception):
    """Base exception class."""


class ValidationError(Error):
    """Config file has unknown sections/keys or other values."""


<<<<<<< HEAD
=======
# Sentinel so we can handle None-vs-unspecified.
_UNSET = object()


>>>>>>> b06a1859
class RawConfigParser(configparser.RawConfigParser):
    """Like RawConfigParser but with some default helpers."""

    # pylint doesn't like it when we extend the API.
    # pylint: disable=arguments-differ

<<<<<<< HEAD
    # pylint can't seem to grok our use of *args here.
    # pylint: disable=arguments-differ

    def options(self, section, *args):
        """Return the options in |section| (with default |args|).
=======
    def options(self, section, default=_UNSET):
        """Return the options in |section|.
>>>>>>> b06a1859

        Args:
          section: The section to look up.
          default: What to return if |section| does not exist.
        """
<<<<<<< HEAD
        cnt = self._check_args('options', 2, 3, args)
        try:
            return configparser.RawConfigParser.options(self, section)
        except configparser.NoSectionError:
            if cnt == 1:
                return args[0]
            raise

    def get(self, section, option, *args):
        """Return the value for |option| in |section| (with default |args|)."""
        cnt = self._check_args('get', 3, 4, args)
        try:
            return configparser.RawConfigParser.get(self, section, option)
        except (configparser.NoSectionError, configparser.NoOptionError):
            if cnt == 1:
                return args[0]
=======
        try:
            return configparser.RawConfigParser.options(self, section)
        except configparser.NoSectionError:
            if default is not _UNSET:
                return default
>>>>>>> b06a1859
            raise

    def items(self, section=_UNSET, default=_UNSET):
        """Return a list of (key, value) tuples for the options in |section|."""
        if section is _UNSET:
            return super().items()

        try:
            return configparser.RawConfigParser.items(self, section)
        except configparser.NoSectionError:
<<<<<<< HEAD
            if cnt == 1:
                return args[0]
=======
            if default is not _UNSET:
                return default
>>>>>>> b06a1859
            raise


class PreUploadConfig(object):
<<<<<<< HEAD
    """Config file used for per-project `repo upload` hooks."""

    FILENAME = 'PREUPLOAD.cfg'
    GLOBAL_FILENAME = 'GLOBAL-PREUPLOAD.cfg'
=======
    """A single (abstract) config used for `repo upload` hooks."""
>>>>>>> b06a1859

    CUSTOM_HOOKS_SECTION = 'Hook Scripts'
    BUILTIN_HOOKS_SECTION = 'Builtin Hooks'
    BUILTIN_HOOKS_OPTIONS_SECTION = 'Builtin Hooks Options'
    BUILTIN_HOOKS_EXCLUDE_SECTION = 'Builtin Hooks Exclude Paths'
    TOOL_PATHS_SECTION = 'Tool Paths'
    OPTIONS_SECTION = 'Options'
    VALID_SECTIONS = {
        CUSTOM_HOOKS_SECTION,
        BUILTIN_HOOKS_SECTION,
        BUILTIN_HOOKS_OPTIONS_SECTION,
        BUILTIN_HOOKS_EXCLUDE_SECTION,
        TOOL_PATHS_SECTION,
        OPTIONS_SECTION,
    }

    OPTION_IGNORE_MERGED_COMMITS = 'ignore_merged_commits'
    VALID_OPTIONS = {OPTION_IGNORE_MERGED_COMMITS}

    def __init__(self, config=None, source=None):
        """Initialize.

        Args:
          config: A configparse.ConfigParser instance.
          source: Where this config came from. This is used in error messages to
              facilitate debugging. It is not necessarily a valid path.
        """
<<<<<<< HEAD
        config = RawConfigParser()

        def _search(paths, filename):
            for path in paths:
                path = os.path.join(path, filename)
                if os.path.exists(path):
                    self.paths.append(path)
                    try:
                        config.read(path)
                    except configparser.ParsingError as e:
                        raise ValidationError('%s: %s' % (path, e))

        self.paths = []
        _search(global_paths, self.GLOBAL_FILENAME)
        _search(paths, self.FILENAME)

        self.config = config

        self._validate()
=======
        self.config = config if config else RawConfigParser()
        self.source = source
        if config:
            self._validate()
>>>>>>> b06a1859

    @property
    def custom_hooks(self):
        """List of custom hooks to run (their keys/names)."""
        return self.config.options(self.CUSTOM_HOOKS_SECTION, [])

    def custom_hook(self, hook):
        """The command to execute for |hook|."""
        return shlex.split(self.config.get(
            self.CUSTOM_HOOKS_SECTION, hook, fallback=''))

    @property
    def builtin_hooks(self):
        """List of all enabled builtin hooks (their keys/names)."""
        return [k for k, v in self.config.items(self.BUILTIN_HOOKS_SECTION, ())
                if rh.shell.boolean_shell_value(v, None)]

    def builtin_hook_option(self, hook):
        """The options to pass to |hook|."""
        return shlex.split(self.config.get(
            self.BUILTIN_HOOKS_OPTIONS_SECTION, hook, fallback=''))

    def builtin_hook_exclude_paths(self, hook):
        """List of paths for which |hook| should not be executed."""
        return shlex.split(self.config.get(
            self.BUILTIN_HOOKS_EXCLUDE_SECTION, hook, fallback=''))

    @property
    def tool_paths(self):
        """List of all tool paths."""
        return dict(self.config.items(self.TOOL_PATHS_SECTION, ()))

    def callable_hooks(self):
        """Yield a CallableHook for each hook to be executed."""
        scope = rh.hooks.ExclusionScope([])
        for hook in self.custom_hooks:
            options = rh.hooks.HookOptions(hook,
                                           self.custom_hook(hook),
                                           self.tool_paths)
            func = functools.partial(rh.hooks.check_custom, options=options)
            yield rh.hooks.CallableHook(hook, func, scope)

        for hook in self.builtin_hooks:
            options = rh.hooks.HookOptions(hook,
                                           self.builtin_hook_option(hook),
                                           self.tool_paths)
            func = functools.partial(rh.hooks.BUILTIN_HOOKS[hook],
                                     options=options)
            scope = rh.hooks.ExclusionScope(
                self.builtin_hook_exclude_paths(hook))
            yield rh.hooks.CallableHook(hook, func, scope)

    @property
    def ignore_merged_commits(self):
        """Whether to skip hooks for merged commits."""
        return rh.shell.boolean_shell_value(
            self.config.get(self.OPTIONS_SECTION,
                            self.OPTION_IGNORE_MERGED_COMMITS, fallback=None),
            False)

    def update(self, preupload_config):
        """Merge settings from |preupload_config| into ourself."""
        self.config.read_dict(preupload_config.config)

    def _validate(self):
        """Run consistency checks on the config settings."""
        config = self.config

        # Reject unknown sections.
        bad_sections = set(config.sections()) - self.VALID_SECTIONS
        if bad_sections:
            raise ValidationError('%s: unknown sections: %s' %
                                  (self.source, bad_sections))

        # Reject blank custom hooks.
        for hook in self.custom_hooks:
            if not config.get(self.CUSTOM_HOOKS_SECTION, hook):
                raise ValidationError('%s: custom hook "%s" cannot be blank' %
                                      (self.source, hook))

        # Reject unknown builtin hooks.
        valid_builtin_hooks = set(rh.hooks.BUILTIN_HOOKS.keys())
        if config.has_section(self.BUILTIN_HOOKS_SECTION):
            hooks = set(config.options(self.BUILTIN_HOOKS_SECTION))
            bad_hooks = hooks - valid_builtin_hooks
            if bad_hooks:
                raise ValidationError('%s: unknown builtin hooks: %s' %
                                      (self.source, bad_hooks))
        elif config.has_section(self.BUILTIN_HOOKS_OPTIONS_SECTION):
            raise ValidationError('Builtin hook options specified, but missing '
                                  'builtin hook settings')

        if config.has_section(self.BUILTIN_HOOKS_OPTIONS_SECTION):
            hooks = set(config.options(self.BUILTIN_HOOKS_OPTIONS_SECTION))
            bad_hooks = hooks - valid_builtin_hooks
            if bad_hooks:
                raise ValidationError('%s: unknown builtin hook options: %s' %
                                      (self.source, bad_hooks))

        # Verify hooks are valid shell strings.
        for hook in self.custom_hooks:
            try:
                self.custom_hook(hook)
            except ValueError as e:
                raise ValidationError('%s: hook "%s" command line is invalid: '
                                      '%s' % (self.source, hook, e)) from e

        # Verify hook options are valid shell strings.
        for hook in self.builtin_hooks:
            try:
                self.builtin_hook_option(hook)
            except ValueError as e:
                raise ValidationError('%s: hook options "%s" are invalid: %s' %
                                      (self.source, hook, e)) from e

        # Reject unknown tools.
        valid_tools = set(rh.hooks.TOOL_PATHS.keys())
        if config.has_section(self.TOOL_PATHS_SECTION):
            tools = set(config.options(self.TOOL_PATHS_SECTION))
            bad_tools = tools - valid_tools
            if bad_tools:
                raise ValidationError('%s: unknown tools: %s' %
                                      (self.source, bad_tools))

        # Reject unknown options.
        if config.has_section(self.OPTIONS_SECTION):
            options = set(config.options(self.OPTIONS_SECTION))
            bad_options = options - self.VALID_OPTIONS
            if bad_options:
                raise ValidationError('%s: unknown options: %s' %
                                      (self.source, bad_options))


class PreUploadFile(PreUploadConfig):
    """A single config (file) used for `repo upload` hooks.

    This is an abstract class that requires subclasses to define the FILENAME
    constant.

    Attributes:
      path: The path of the file.
    """
    FILENAME = None

    def __init__(self, path):
        """Initialize.

        Args:
          path: The config file to load.
        """
        super().__init__(source=path)

        self.path = path
        try:
            self.config.read(path)
        except configparser.ParsingError as e:
            raise ValidationError('%s: %s' % (path, e)) from e

        self._validate()

    @classmethod
    def from_paths(cls, paths):
        """Search for files within paths that matches the class FILENAME.

        Args:
          paths: List of directories to look for config files.

        Yields:
          For each valid file found, an instance is created and returned.
        """
        for path in paths:
            path = os.path.join(path, cls.FILENAME)
            if os.path.exists(path):
                yield cls(path)


class LocalPreUploadFile(PreUploadFile):
    """A single config file for a project (PREUPLOAD.cfg)."""
    FILENAME = 'PREUPLOAD.cfg'

    def _validate(self):
        super()._validate()

        # Reject Exclude Paths section for local config.
        if self.config.has_section(self.BUILTIN_HOOKS_EXCLUDE_SECTION):
            raise ValidationError('%s: [%s] is not valid in local files' %
                                  (self.path,
                                   self.BUILTIN_HOOKS_EXCLUDE_SECTION))


class GlobalPreUploadFile(PreUploadFile):
    """A single config file for a repo (GLOBAL-PREUPLOAD.cfg)."""
    FILENAME = 'GLOBAL-PREUPLOAD.cfg'


class PreUploadSettings(PreUploadConfig):
    """Settings for `repo upload` hooks.

    This encompasses multiple config files and provides the final (merged)
    settings for a particular project.
    """

    def __init__(self, paths=('',), global_paths=()):
        """Initialize.

        All the config files found will be merged together in order.

        Args:
          paths: The directories to look for config files.
          global_paths: The directories to look for global config files.
        """
        super().__init__()

        self.paths = []
        for config in itertools.chain(
                GlobalPreUploadFile.from_paths(global_paths),
                LocalPreUploadFile.from_paths(paths)):
            self.paths.append(config.path)
            self.update(config)


        # We validated configs in isolation, now do one final pass altogether.
        self.source = '{%s}' % '|'.join(self.paths)
        self._validate()<|MERGE_RESOLUTION|>--- conflicted
+++ resolved
@@ -14,12 +14,7 @@
 
 """Manage various config files."""
 
-<<<<<<< HEAD
-from __future__ import print_function
-
-=======
 import configparser
->>>>>>> b06a1859
 import functools
 import itertools
 import os
@@ -34,7 +29,6 @@
 # pylint: disable=wrong-import-position
 import rh.hooks
 import rh.shell
-from rh.sixish import configparser
 
 
 class Error(Exception):
@@ -45,58 +39,28 @@
     """Config file has unknown sections/keys or other values."""
 
 
-<<<<<<< HEAD
-=======
 # Sentinel so we can handle None-vs-unspecified.
 _UNSET = object()
 
 
->>>>>>> b06a1859
 class RawConfigParser(configparser.RawConfigParser):
     """Like RawConfigParser but with some default helpers."""
 
     # pylint doesn't like it when we extend the API.
     # pylint: disable=arguments-differ
 
-<<<<<<< HEAD
-    # pylint can't seem to grok our use of *args here.
-    # pylint: disable=arguments-differ
-
-    def options(self, section, *args):
-        """Return the options in |section| (with default |args|).
-=======
     def options(self, section, default=_UNSET):
         """Return the options in |section|.
->>>>>>> b06a1859
 
         Args:
           section: The section to look up.
           default: What to return if |section| does not exist.
         """
-<<<<<<< HEAD
-        cnt = self._check_args('options', 2, 3, args)
-        try:
-            return configparser.RawConfigParser.options(self, section)
-        except configparser.NoSectionError:
-            if cnt == 1:
-                return args[0]
-            raise
-
-    def get(self, section, option, *args):
-        """Return the value for |option| in |section| (with default |args|)."""
-        cnt = self._check_args('get', 3, 4, args)
-        try:
-            return configparser.RawConfigParser.get(self, section, option)
-        except (configparser.NoSectionError, configparser.NoOptionError):
-            if cnt == 1:
-                return args[0]
-=======
         try:
             return configparser.RawConfigParser.options(self, section)
         except configparser.NoSectionError:
             if default is not _UNSET:
                 return default
->>>>>>> b06a1859
             raise
 
     def items(self, section=_UNSET, default=_UNSET):
@@ -107,25 +71,13 @@
         try:
             return configparser.RawConfigParser.items(self, section)
         except configparser.NoSectionError:
-<<<<<<< HEAD
-            if cnt == 1:
-                return args[0]
-=======
             if default is not _UNSET:
                 return default
->>>>>>> b06a1859
             raise
 
 
 class PreUploadConfig(object):
-<<<<<<< HEAD
-    """Config file used for per-project `repo upload` hooks."""
-
-    FILENAME = 'PREUPLOAD.cfg'
-    GLOBAL_FILENAME = 'GLOBAL-PREUPLOAD.cfg'
-=======
     """A single (abstract) config used for `repo upload` hooks."""
->>>>>>> b06a1859
 
     CUSTOM_HOOKS_SECTION = 'Hook Scripts'
     BUILTIN_HOOKS_SECTION = 'Builtin Hooks'
@@ -153,32 +105,10 @@
           source: Where this config came from. This is used in error messages to
               facilitate debugging. It is not necessarily a valid path.
         """
-<<<<<<< HEAD
-        config = RawConfigParser()
-
-        def _search(paths, filename):
-            for path in paths:
-                path = os.path.join(path, filename)
-                if os.path.exists(path):
-                    self.paths.append(path)
-                    try:
-                        config.read(path)
-                    except configparser.ParsingError as e:
-                        raise ValidationError('%s: %s' % (path, e))
-
-        self.paths = []
-        _search(global_paths, self.GLOBAL_FILENAME)
-        _search(paths, self.FILENAME)
-
-        self.config = config
-
-        self._validate()
-=======
         self.config = config if config else RawConfigParser()
         self.source = source
         if config:
             self._validate()
->>>>>>> b06a1859
 
     @property
     def custom_hooks(self):
