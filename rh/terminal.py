--- conflicted
+++ resolved
@@ -144,14 +144,6 @@
     """
     prompt = f'{prompt} ({"/".join(choices)})? '
     try:
-<<<<<<< HEAD
-        return raw_input(prompt)
-    except NameError:
-        # Python 3 renamed raw_input() to input(), which is safe to call since
-        # it does not evaluate the input.
-        # pylint: disable=bad-builtin
-        return input(prompt)
-=======
         result = input(prompt)
         return result.lower() if lower else result
     except EOFError:
@@ -162,7 +154,6 @@
         # If the user hits Ctrl+C, just exit the process.
         print()
         raise
->>>>>>> 99cf377b
 
 
 def boolean_prompt(prompt='Do you want to continue?', default=True,
