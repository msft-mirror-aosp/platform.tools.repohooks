<<<<<<< HEAD
#!/usr/bin/env python
=======
#!/usr/bin/env python3
>>>>>>> b06a1859
# pylint: skip-file
#
# Copyright (c) 2009 Google Inc. All rights reserved.
#
# Redistribution and use in source and binary forms, with or without
# modification, are permitted provided that the following conditions are
# met:
#
#    * Redistributions of source code must retain the above copyright
# notice, this list of conditions and the following disclaimer.
#    * Redistributions in binary form must reproduce the above
# copyright notice, this list of conditions and the following disclaimer
# in the documentation and/or other materials provided with the
# distribution.
#    * Neither the name of Google Inc. nor the names of its
# contributors may be used to endorse or promote products derived from
# this software without specific prior written permission.
#
# THIS SOFTWARE IS PROVIDED BY THE COPYRIGHT HOLDERS AND CONTRIBUTORS
# "AS IS" AND ANY EXPRESS OR IMPLIED WARRANTIES, INCLUDING, BUT NOT
# LIMITED TO, THE IMPLIED WARRANTIES OF MERCHANTABILITY AND FITNESS FOR
# A PARTICULAR PURPOSE ARE DISCLAIMED. IN NO EVENT SHALL THE COPYRIGHT
# OWNER OR CONTRIBUTORS BE LIABLE FOR ANY DIRECT, INDIRECT, INCIDENTAL,
# SPECIAL, EXEMPLARY, OR CONSEQUENTIAL DAMAGES (INCLUDING, BUT NOT
# LIMITED TO, PROCUREMENT OF SUBSTITUTE GOODS OR SERVICES; LOSS OF USE,
# DATA, OR PROFITS; OR BUSINESS INTERRUPTION) HOWEVER CAUSED AND ON ANY
# THEORY OF LIABILITY, WHETHER IN CONTRACT, STRICT LIABILITY, OR TORT
# (INCLUDING NEGLIGENCE OR OTHERWISE) ARISING IN ANY WAY OUT OF THE USE
# OF THIS SOFTWARE, EVEN IF ADVISED OF THE POSSIBILITY OF SUCH DAMAGE.

"""Does google-lint on c++ files.

The goal of this script is to identify places in the code that *may*
be in non-compliance with google style.  It does not attempt to fix
up these problems -- the point is to educate.  It does also not
attempt to find all problems, or to ensure that everything it does
find is legitimately a problem.

In particular, we can get very confused by /* and // inside strings!
We do a small hack, which is to ignore //'s with "'s after them on the
same line, but it is far from perfect (in either direction).
"""

import codecs
import copy
import getopt
import glob
import itertools
import math  # for log
import os
import re
import sre_compile
import string
import sys
import sysconfig
import unicodedata
import xml.etree.ElementTree

# if empty, use defaults
_valid_extensions = set([])

__VERSION__ = '1.5.5'

try:
  xrange          # Python 2
except NameError:
  #  -- pylint: disable=redefined-builtin
  xrange = range  # Python 3


_USAGE = """
Syntax: cpplint.py [--verbose=#] [--output=emacs|eclipse|vs7|junit|sed|gsed]
                   [--filter=-x,+y,...]
                   [--counting=total|toplevel|detailed] [--root=subdir]
<<<<<<< HEAD
                   [--linelength=digits] [--headers=x,y,...]
                   [--quiet]
=======
                   [--repository=path]
                   [--linelength=digits] [--headers=x,y,...]
                   [--recursive]
                   [--exclude=path]
                   [--extensions=hpp,cpp,...]
                   [--includeorder=default|standardcfirst]
                   [--quiet]
                   [--version]
>>>>>>> b06a1859
        <file> [file] ...

  Style checker for C/C++ source files.
  This is a fork of the Google style checker with minor extensions.

  The style guidelines this tries to follow are those in
    https://google.github.io/styleguide/cppguide.html

  Every problem is given a confidence score from 1-5, with 5 meaning we are
  certain of the problem, and 1 meaning it could be a legitimate construct.
  This will miss some errors, and is not a substitute for a code review.

  To suppress false-positive errors of a certain category, add a
  'NOLINT(category)' comment to the line.  NOLINT or NOLINT(*)
  suppresses errors of all categories on that line.

  The files passed in will be linted; at least one file must be provided.
  Default linted extensions are %s.
  Other file types will be ignored.
  Change the extensions with the --extensions flag.

  Flags:

    output=emacs|eclipse|vs7|junit|sed|gsed
      By default, the output is formatted to ease emacs parsing.  Visual Studio
      compatible output (vs7) may also be used.  Further support exists for
      eclipse (eclipse), and JUnit (junit). XML parsers such as those used
      in Jenkins and Bamboo may also be used.
      The sed format outputs sed commands that should fix some of the errors.
      Note that this requires gnu sed. If that is installed as gsed on your
      system (common e.g. on macOS with homebrew) you can use the gsed output
      format. Sed commands are written to stdout, not stderr, so you should be
      able to pipe output straight to a shell to run the fixes.

    verbose=#
      Specify a number 0-5 to restrict errors to certain verbosity levels.
      Errors with lower verbosity levels have lower confidence and are more
      likely to be false positives.

    quiet
      Don't print anything if no errors are found.

    quiet
      Don't print anything if no errors are found.

    filter=-x,+y,...
      Specify a comma-separated list of category-filters to apply: only
      error messages whose category names pass the filters will be printed.
      (Category names are printed with the message and look like
      "[whitespace/indent]".)  Filters are evaluated left to right.
      "-FOO" means "do not print categories that start with FOO".
      "+FOO" means "do print categories that start with FOO".

      Examples: --filter=-whitespace,+whitespace/braces
                --filter=-whitespace,-runtime/printf,+runtime/printf_format
                --filter=-,+build/include_what_you_use

      To see a list of all the categories used in cpplint, pass no arg:
         --filter=

    counting=total|toplevel|detailed
      The total number of errors found is always printed. If
      'toplevel' is provided, then the count of errors in each of
      the top-level categories like 'build' and 'whitespace' will
      also be printed. If 'detailed' is provided, then a count
      is provided for each category like 'build/class'.

    repository=path
      The top level directory of the repository, used to derive the header
      guard CPP variable. By default, this is determined by searching for a
      path that contains .git, .hg, or .svn. When this flag is specified, the
      given path is used instead. This option allows the header guard CPP
      variable to remain consistent even if members of a team have different
      repository root directories (such as when checking out a subdirectory
      with SVN). In addition, users of non-mainstream version control systems
      can use this flag to ensure readable header guard CPP variables.

      Examples:
        Assuming that Alice checks out ProjectName and Bob checks out
        ProjectName/trunk and trunk contains src/chrome/ui/browser.h, then
        with no --repository flag, the header guard CPP variable will be:

        Alice => TRUNK_SRC_CHROME_BROWSER_UI_BROWSER_H_
        Bob   => SRC_CHROME_BROWSER_UI_BROWSER_H_

        If Alice uses the --repository=trunk flag and Bob omits the flag or
        uses --repository=. then the header guard CPP variable will be:

        Alice => SRC_CHROME_BROWSER_UI_BROWSER_H_
        Bob   => SRC_CHROME_BROWSER_UI_BROWSER_H_

    root=subdir
      The root directory used for deriving header guard CPP variable.
      This directory is relative to the top level directory of the repository
      which by default is determined by searching for a directory that contains
      .git, .hg, or .svn but can also be controlled with the --repository flag.
      If the specified directory does not exist, this flag is ignored.

      Examples:
<<<<<<< HEAD
        Assuming that top/src/.git exists (and cwd=top/src), the header guard
        CPP variables for top/src/chrome/browser/ui/browser.h are:
=======
        Assuming that src is the top level directory of the repository (and
        cwd=top/src), the header guard CPP variables for
        src/chrome/browser/ui/browser.h are:
>>>>>>> b06a1859

        No flag => CHROME_BROWSER_UI_BROWSER_H_
        --root=chrome => BROWSER_UI_BROWSER_H_
        --root=chrome/browser => UI_BROWSER_H_
        --root=.. => SRC_CHROME_BROWSER_UI_BROWSER_H_

    linelength=digits
      This is the allowed line length for the project. The default value is
      80 characters.

      Examples:
        --linelength=120

    recursive
      Search for files to lint recursively. Each directory given in the list
      of files to be linted is replaced by all files that descend from that
      directory. Files with extensions not in the valid extensions list are
      excluded.

    exclude=path
      Exclude the given path from the list of files to be linted. Relative
      paths are evaluated relative to the current directory and shell globbing
      is performed. This flag can be provided multiple times to exclude
      multiple files.

      Examples:
        --exclude=one.cc
        --exclude=src/*.cc
        --exclude=src/*.cc --exclude=test/*.cc

    extensions=extension,extension,...
      The allowed file extensions that cpplint will check

      Examples:
        --extensions=%s

    includeorder=default|standardcfirst
      For the build/include_order rule, the default is to blindly assume angle
      bracket includes with file extension are c-system-headers (default),
      even knowing this will have false classifications.
      The default is established at google.
      standardcfirst means to instead use an allow-list of known c headers and
      treat all others as separate group of "other system headers". The C headers
      included are those of the C-standard lib and closely related ones.

    headers=x,y,...
      The header extensions that cpplint will treat as .h in checks. Values are
      automatically added to --extensions list.
     (by default, only files with extensions %s will be assumed to be headers)

      Examples:
        --headers=%s
        --headers=hpp,hxx
        --headers=hpp

    headers=x,y,...
      The header extensions that cpplint will treat as .h in checks. Values are
      automatically added to --extensions list.

      Examples:
        --headers=hpp,hxx
        --headers=hpp

    cpplint.py supports per-directory configurations specified in CPPLINT.cfg
    files. CPPLINT.cfg file can contain a number of key=value pairs.
    Currently the following options are supported:

      set noparent
      filter=+filter1,-filter2,...
      exclude_files=regex
      linelength=80
      root=subdir
      headers=x,y,...

    "set noparent" option prevents cpplint from traversing directory tree
    upwards looking for more .cfg files in parent directories. This option
    is usually placed in the top-level project directory.

    The "filter" option is similar in function to --filter flag. It specifies
    message filters in addition to the |_DEFAULT_FILTERS| and those specified
    through --filter command-line flag.

    "exclude_files" allows to specify a regular expression to be matched against
    a file name. If the expression matches, the file is skipped and not run
    through the linter.

    "linelength" allows to specify the allowed line length for the project.

    The "root" option is similar in function to the --root flag (see example
    above). Paths are relative to the directory of the CPPLINT.cfg.

    The "headers" option is similar in function to the --headers flag
    (see example above).

    CPPLINT.cfg has an effect on files in the same directory and all
    sub-directories, unless overridden by a nested configuration file.

      Example file:
        filter=-build/include_order,+build/include_alpha
        exclude_files=.*\\.cc

    The above example disables build/include_order warning and enables
    build/include_alpha as well as excludes all .cc from being
    processed by linter, in the current directory (where the .cfg
    file is located) and all sub-directories.
"""

# We categorize each error message we print.  Here are the categories.
# We want an explicit list so we can list them all in cpplint --filter=.
# If you add a new error message with a new category, add it to the list
# here!  cpplint_unittest.py should tell you if you forget to do this.
_ERROR_CATEGORIES = [
    'build/class',
    'build/c++11',
    'build/c++14',
    'build/c++tr1',
    'build/deprecated',
    'build/endif_comment',
    'build/explicit_make_pair',
    'build/forward_decl',
    'build/header_guard',
    'build/include',
    'build/include_subdir',
    'build/include_alpha',
    'build/include_order',
    'build/include_what_you_use',
    'build/namespaces_headers',
    'build/namespaces_literals',
    'build/namespaces',
    'build/printf_format',
    'build/storage_class',
    'legal/copyright',
    'readability/alt_tokens',
    'readability/braces',
    'readability/casting',
    'readability/check',
    'readability/constructors',
    'readability/fn_size',
    'readability/inheritance',
    'readability/multiline_comment',
    'readability/multiline_string',
    'readability/namespace',
    'readability/nolint',
    'readability/nul',
    'readability/strings',
    'readability/todo',
    'readability/utf8',
    'runtime/arrays',
    'runtime/casting',
    'runtime/explicit',
    'runtime/int',
    'runtime/init',
    'runtime/invalid_increment',
    'runtime/member_string_references',
    'runtime/memset',
    'runtime/indentation_namespace',
    'runtime/operator',
    'runtime/printf',
    'runtime/printf_format',
    'runtime/references',
    'runtime/string',
    'runtime/threadsafe_fn',
    'runtime/vlog',
    'whitespace/blank_line',
    'whitespace/braces',
    'whitespace/comma',
    'whitespace/comments',
    'whitespace/empty_conditional_body',
    'whitespace/empty_if_body',
    'whitespace/empty_loop_body',
    'whitespace/end_of_line',
    'whitespace/ending_newline',
    'whitespace/forcolon',
    'whitespace/indent',
    'whitespace/line_length',
    'whitespace/newline',
    'whitespace/operators',
    'whitespace/parens',
    'whitespace/semicolon',
    'whitespace/tab',
    'whitespace/todo',
    ]

# keywords to use with --outputs which generate stdout for machine processing
_MACHINE_OUTPUTS = [
  'junit',
  'sed',
  'gsed'
]

# These error categories are no longer enforced by cpplint, but for backwards-
# compatibility they may still appear in NOLINT comments.
_LEGACY_ERROR_CATEGORIES = [
    'readability/streams',
    'readability/function',
    ]

# The default state of the category filter. This is overridden by the --filter=
# flag. By default all errors are on, so only add here categories that should be
# off by default (i.e., categories that must be enabled by the --filter= flags).
# All entries here should start with a '-' or '+', as in the --filter= flag.
_DEFAULT_FILTERS = ['-build/include_alpha']

# The default list of categories suppressed for C (not C++) files.
_DEFAULT_C_SUPPRESSED_CATEGORIES = [
    'readability/casting',
    ]

# The default list of categories suppressed for Linux Kernel files.
_DEFAULT_KERNEL_SUPPRESSED_CATEGORIES = [
    'whitespace/tab',
    ]

# We used to check for high-bit characters, but after much discussion we
# decided those were OK, as long as they were in UTF-8 and didn't represent
# hard-coded international strings, which belong in a separate i18n file.

# C++ headers
_CPP_HEADERS = frozenset([
    # Legacy
    'algobase.h',
    'algo.h',
    'alloc.h',
    'builtinbuf.h',
    'bvector.h',
    'complex.h',
    'defalloc.h',
    'deque.h',
    'editbuf.h',
    'fstream.h',
    'function.h',
    'hash_map',
    'hash_map.h',
    'hash_set',
    'hash_set.h',
    'hashtable.h',
    'heap.h',
    'indstream.h',
    'iomanip.h',
    'iostream.h',
    'istream.h',
    'iterator.h',
    'list.h',
    'map.h',
    'multimap.h',
    'multiset.h',
    'ostream.h',
    'pair.h',
    'parsestream.h',
    'pfstream.h',
    'procbuf.h',
    'pthread_alloc',
    'pthread_alloc.h',
    'rope',
    'rope.h',
    'ropeimpl.h',
    'set.h',
    'slist',
    'slist.h',
    'stack.h',
    'stdiostream.h',
    'stl_alloc.h',
    'stl_relops.h',
    'streambuf.h',
    'stream.h',
    'strfile.h',
    'strstream.h',
    'tempbuf.h',
    'tree.h',
    'type_traits.h',
    'vector.h',
    # 17.6.1.2 C++ library headers
    'algorithm',
    'array',
    'atomic',
    'bitset',
    'chrono',
    'codecvt',
    'complex',
    'condition_variable',
    'deque',
    'exception',
    'forward_list',
    'fstream',
    'functional',
    'future',
    'initializer_list',
    'iomanip',
    'ios',
    'iosfwd',
    'iostream',
    'istream',
    'iterator',
    'limits',
    'list',
    'locale',
    'map',
    'memory',
    'mutex',
    'new',
    'numeric',
    'ostream',
    'queue',
    'random',
    'ratio',
    'regex',
    'scoped_allocator',
    'set',
    'sstream',
    'stack',
    'stdexcept',
    'streambuf',
    'string',
    'strstream',
    'system_error',
    'thread',
    'tuple',
    'typeindex',
    'typeinfo',
    'type_traits',
    'unordered_map',
    'unordered_set',
    'utility',
    'valarray',
    'vector',
    # 17.6.1.2 C++14 headers
    'shared_mutex',
    # 17.6.1.2 C++17 headers
    'any',
    'charconv',
    'codecvt',
    'execution',
    'filesystem',
    'memory_resource',
    'optional',
    'string_view',
    'variant',
    # 17.6.1.2 C++ headers for C library facilities
    'cassert',
    'ccomplex',
    'cctype',
    'cerrno',
    'cfenv',
    'cfloat',
    'cinttypes',
    'ciso646',
    'climits',
    'clocale',
    'cmath',
    'csetjmp',
    'csignal',
    'cstdalign',
    'cstdarg',
    'cstdbool',
    'cstddef',
    'cstdint',
    'cstdio',
    'cstdlib',
    'cstring',
    'ctgmath',
    'ctime',
    'cuchar',
    'cwchar',
    'cwctype',
    ])

# C headers
_C_HEADERS = frozenset([
    # System C headers
    'assert.h',
    'complex.h',
    'ctype.h',
    'errno.h',
    'fenv.h',
    'float.h',
    'inttypes.h',
    'iso646.h',
    'limits.h',
    'locale.h',
    'math.h',
    'setjmp.h',
    'signal.h',
    'stdalign.h',
    'stdarg.h',
    'stdatomic.h',
    'stdbool.h',
    'stddef.h',
    'stdint.h',
    'stdio.h',
    'stdlib.h',
    'stdnoreturn.h',
    'string.h',
    'tgmath.h',
    'threads.h',
    'time.h',
    'uchar.h',
    'wchar.h',
    'wctype.h',
    # additional POSIX C headers
    'aio.h',
    'arpa/inet.h',
    'cpio.h',
    'dirent.h',
    'dlfcn.h',
    'fcntl.h',
    'fmtmsg.h',
    'fnmatch.h',
    'ftw.h',
    'glob.h',
    'grp.h',
    'iconv.h',
    'langinfo.h',
    'libgen.h',
    'monetary.h',
    'mqueue.h',
    'ndbm.h',
    'net/if.h',
    'netdb.h',
    'netinet/in.h',
    'netinet/tcp.h',
    'nl_types.h',
    'poll.h',
    'pthread.h',
    'pwd.h',
    'regex.h',
    'sched.h',
    'search.h',
    'semaphore.h',
    'setjmp.h',
    'signal.h',
    'spawn.h',
    'strings.h',
    'stropts.h',
    'syslog.h',
    'tar.h',
    'termios.h',
    'trace.h',
    'ulimit.h',
    'unistd.h',
    'utime.h',
    'utmpx.h',
    'wordexp.h',
    # additional GNUlib headers
    'a.out.h',
    'aliases.h',
    'alloca.h',
    'ar.h',
    'argp.h',
    'argz.h',
    'byteswap.h',
    'crypt.h',
    'endian.h',
    'envz.h',
    'err.h',
    'error.h',
    'execinfo.h',
    'fpu_control.h',
    'fstab.h',
    'fts.h',
    'getopt.h',
    'gshadow.h',
    'ieee754.h',
    'ifaddrs.h',
    'libintl.h',
    'mcheck.h',
    'mntent.h',
    'obstack.h',
    'paths.h',
    'printf.h',
    'pty.h',
    'resolv.h',
    'shadow.h',
    'sysexits.h',
    'ttyent.h',
    # Additional linux glibc headers
    'dlfcn.h',
    'elf.h',
    'features.h',
    'gconv.h',
    'gnu-versions.h',
    'lastlog.h',
    'libio.h',
    'link.h',
    'malloc.h',
    'memory.h',
    'netash/ash.h',
    'netatalk/at.h',
    'netax25/ax25.h',
    'neteconet/ec.h',
    'netipx/ipx.h',
    'netiucv/iucv.h',
    'netpacket/packet.h',
    'netrom/netrom.h',
    'netrose/rose.h',
    'nfs/nfs.h',
    'nl_types.h',
    'nss.h',
    're_comp.h',
    'regexp.h',
    'sched.h',
    'sgtty.h',
    'stab.h',
    'stdc-predef.h',
    'stdio_ext.h',
    'syscall.h',
    'termio.h',
    'thread_db.h',
    'ucontext.h',
    'ustat.h',
    'utmp.h',
    'values.h',
    'wait.h',
    'xlocale.h',
    # Hardware specific headers
    'arm_neon.h',
    'emmintrin.h',
    'xmmintin.h',
    ])

# Folders of C libraries so commonly used in C++,
# that they have parity with standard C libraries.
C_STANDARD_HEADER_FOLDERS = frozenset([
    # standard C library
    "sys",
    # glibc for linux
    "arpa",
    "asm-generic",
    "bits",
    "gnu",
    "net",
    "netinet",
    "protocols",
    "rpc",
    "rpcsvc",
    "scsi",
    # linux kernel header
    "drm",
    "linux",
    "misc",
    "mtd",
    "rdma",
    "sound",
    "video",
    "xen",
  ])

# Type names
_TYPES = re.compile(
    r'^(?:'
    # [dcl.type.simple]
    r'(char(16_t|32_t)?)|wchar_t|'
    r'bool|short|int|long|signed|unsigned|float|double|'
    # [support.types]
    r'(ptrdiff_t|size_t|max_align_t|nullptr_t)|'
    # [cstdint.syn]
    r'(u?int(_fast|_least)?(8|16|32|64)_t)|'
    r'(u?int(max|ptr)_t)|'
    r')$')


# These headers are excluded from [build/include] and [build/include_order]
# checks:
# - Anything not following google file name conventions (containing an
#   uppercase character, such as Python.h or nsStringAPI.h, for example).
# - Lua headers.
_THIRD_PARTY_HEADERS_PATTERN = re.compile(
    r'^(?:[^/]*[A-Z][^/]*\.h|lua\.h|lauxlib\.h|lualib\.h)$')

# Pattern for matching FileInfo.BaseName() against test file name
_test_suffixes = ['_test', '_regtest', '_unittest']
_TEST_FILE_SUFFIX = '(' + '|'.join(_test_suffixes) + r')$'

# Pattern that matches only complete whitespace, possibly across multiple lines.
_EMPTY_CONDITIONAL_BODY_PATTERN = re.compile(r'^\s*$', re.DOTALL)

# Assertion macros.  These are defined in base/logging.h and
# testing/base/public/gunit.h.
_CHECK_MACROS = [
    'DCHECK', 'CHECK',
    'EXPECT_TRUE', 'ASSERT_TRUE',
    'EXPECT_FALSE', 'ASSERT_FALSE',
    ]

# Replacement macros for CHECK/DCHECK/EXPECT_TRUE/EXPECT_FALSE
_CHECK_REPLACEMENT = dict([(macro_var, {}) for macro_var in _CHECK_MACROS])

for op, replacement in [('==', 'EQ'), ('!=', 'NE'),
                        ('>=', 'GE'), ('>', 'GT'),
                        ('<=', 'LE'), ('<', 'LT')]:
  _CHECK_REPLACEMENT['DCHECK'][op] = 'DCHECK_%s' % replacement
  _CHECK_REPLACEMENT['CHECK'][op] = 'CHECK_%s' % replacement
  _CHECK_REPLACEMENT['EXPECT_TRUE'][op] = 'EXPECT_%s' % replacement
  _CHECK_REPLACEMENT['ASSERT_TRUE'][op] = 'ASSERT_%s' % replacement

for op, inv_replacement in [('==', 'NE'), ('!=', 'EQ'),
                            ('>=', 'LT'), ('>', 'LE'),
                            ('<=', 'GT'), ('<', 'GE')]:
  _CHECK_REPLACEMENT['EXPECT_FALSE'][op] = 'EXPECT_%s' % inv_replacement
  _CHECK_REPLACEMENT['ASSERT_FALSE'][op] = 'ASSERT_%s' % inv_replacement

# Alternative tokens and their replacements.  For full list, see section 2.5
# Alternative tokens [lex.digraph] in the C++ standard.
#
# Digraphs (such as '%:') are not included here since it's a mess to
# match those on a word boundary.
_ALT_TOKEN_REPLACEMENT = {
    'and': '&&',
    'bitor': '|',
    'or': '||',
    'xor': '^',
    'compl': '~',
    'bitand': '&',
    'and_eq': '&=',
    'or_eq': '|=',
    'xor_eq': '^=',
    'not': '!',
    'not_eq': '!='
    }

# Compile regular expression that matches all the above keywords.  The "[ =()]"
# bit is meant to avoid matching these keywords outside of boolean expressions.
#
# False positives include C-style multi-line comments and multi-line strings
# but those have always been troublesome for cpplint.
_ALT_TOKEN_REPLACEMENT_PATTERN = re.compile(
    r'[ =()](' + ('|'.join(_ALT_TOKEN_REPLACEMENT.keys())) + r')(?=[ (]|$)')


# These constants define types of headers for use with
# _IncludeState.CheckNextIncludeOrder().
_C_SYS_HEADER = 1
_CPP_SYS_HEADER = 2
_OTHER_SYS_HEADER = 3
_LIKELY_MY_HEADER = 4
_POSSIBLE_MY_HEADER = 5
_OTHER_HEADER = 6

# These constants define the current inline assembly state
_NO_ASM = 0       # Outside of inline assembly block
_INSIDE_ASM = 1   # Inside inline assembly block
_END_ASM = 2      # Last line of inline assembly block
_BLOCK_ASM = 3    # The whole block is an inline assembly block

# Match start of assembly blocks
_MATCH_ASM = re.compile(r'^\s*(?:asm|_asm|__asm|__asm__)'
                        r'(?:\s+(volatile|__volatile__))?'
                        r'\s*[{(]')

# Match strings that indicate we're working on a C (not C++) file.
_SEARCH_C_FILE = re.compile(r'\b(?:LINT_C_FILE|'
                            r'vim?:\s*.*(\s*|:)filetype=c(\s*|:|$))')

# Match string that indicates we're working on a Linux Kernel file.
_SEARCH_KERNEL_FILE = re.compile(r'\b(?:LINT_KERNEL_FILE)')

# Commands for sed to fix the problem
_SED_FIXUPS = {
  'Remove spaces around =': r's/ = /=/',
  'Remove spaces around !=': r's/ != /!=/',
  'Remove space before ( in if (': r's/if (/if(/',
  'Remove space before ( in for (': r's/for (/for(/',
  'Remove space before ( in while (': r's/while (/while(/',
  'Remove space before ( in switch (': r's/switch (/switch(/',
  'Should have a space between // and comment': r's/\/\//\/\/ /',
  'Missing space before {': r's/\([^ ]\){/\1 {/',
  'Tab found, replace by spaces': r's/\t/  /g',
  'Line ends in whitespace.  Consider deleting these extra spaces.': r's/\s*$//',
  'You don\'t need a ; after a }': r's/};/}/',
  'Missing space after ,': r's/,\([^ ]\)/, \1/g',
}

_regexp_compile_cache = {}

# {str, set(int)}: a map from error categories to sets of linenumbers
# on which those errors are expected and should be suppressed.
_error_suppressions = {}

# The root directory used for deriving header guard CPP variable.
# This is set by --root flag.
_root = None
_root_debug = False
<<<<<<< HEAD
=======

# The top level repository directory. If set, _root is calculated relative to
# this directory instead of the directory containing version control artifacts.
# This is set by the --repository flag.
_repository = None

# Files to exclude from linting. This is set by the --exclude flag.
_excludes = None

# Whether to supress all PrintInfo messages, UNRELATED to --quiet flag
_quiet = False
>>>>>>> b06a1859

# The allowed line length of files.
# This is set by --linelength flag.
_line_length = 80

# This allows to use different include order rule than default
_include_order = "default"

try:
  unicode
except NameError:
  #  -- pylint: disable=redefined-builtin
  basestring = unicode = str

try:
  long
except NameError:
  #  -- pylint: disable=redefined-builtin
  long = int

if sys.version_info < (3,):
  #  -- pylint: disable=no-member
  # BINARY_TYPE = str
  itervalues = dict.itervalues
  iteritems = dict.iteritems
else:
  # BINARY_TYPE = bytes
  itervalues = dict.values
  iteritems = dict.items

def unicode_escape_decode(x):
  if sys.version_info < (3,):
    return codecs.unicode_escape_decode(x)[0]
  else:
    return x

# Treat all headers starting with 'h' equally: .h, .hpp, .hxx etc.
# This is set by --headers flag.
_hpp_headers = set([])

# Treat all headers starting with 'h' equally: .h, .hpp, .hxx etc.
# This is set by --headers flag.
_hpp_headers = set(['h'])

# {str, bool}: a map from error categories to booleans which indicate if the
# category should be suppressed for every line.
_global_error_suppressions = {}

def ProcessHppHeadersOption(val):
  global _hpp_headers
  try:
<<<<<<< HEAD
    _hpp_headers = set(val.split(','))
    # Automatically append to extensions list so it does not have to be set 2 times
    _valid_extensions.update(_hpp_headers)
  except ValueError:
    PrintUsage('Header extensions must be comma separated list.')

def IsHeaderExtension(file_extension):
  return file_extension in _hpp_headers
=======
    _hpp_headers = {ext.strip() for ext in val.split(',')}
  except ValueError:
    PrintUsage('Header extensions must be comma separated list.')

def ProcessIncludeOrderOption(val):
  if val is None or val == "default":
    pass
  elif val == "standardcfirst":
    global _include_order
    _include_order = val
  else:
    PrintUsage('Invalid includeorder value %s. Expected default|standardcfirst')

def IsHeaderExtension(file_extension):
  return file_extension in GetHeaderExtensions()

def GetHeaderExtensions():
  if _hpp_headers:
    return _hpp_headers
  if _valid_extensions:
    return {h for h in _valid_extensions if 'h' in h}
  return set(['h', 'hh', 'hpp', 'hxx', 'h++', 'cuh'])

# The allowed extensions for file names
# This is set by --extensions flag
def GetAllExtensions():
  return GetHeaderExtensions().union(_valid_extensions or set(
    ['c', 'cc', 'cpp', 'cxx', 'c++', 'cu']))

def ProcessExtensionsOption(val):
  global _valid_extensions
  try:
    extensions = [ext.strip() for ext in val.split(',')]
    _valid_extensions = set(extensions)
  except ValueError:
    PrintUsage('Extensions should be a comma-separated list of values;'
               'for example: extensions=hpp,cpp\n'
               'This could not be parsed: "%s"' % (val,))

def GetNonHeaderExtensions():
  return GetAllExtensions().difference(GetHeaderExtensions())
>>>>>>> b06a1859

def ParseNolintSuppressions(filename, raw_line, linenum, error):
  """Updates the global list of line error-suppressions.

  Parses any NOLINT comments on the current line, updating the global
  error_suppressions store.  Reports an error if the NOLINT comment
  was malformed.

  Args:
    filename: str, the name of the input file.
    raw_line: str, the line of input text, with comments.
    linenum: int, the number of the current line.
    error: function, an error handler.
  """
  matched = Search(r'\bNOLINT(NEXTLINE)?\b(\([^)]+\))?', raw_line)
  if matched:
    if matched.group(1):
      suppressed_line = linenum + 1
    else:
      suppressed_line = linenum
    category = matched.group(2)
    if category in (None, '(*)'):  # => "suppress all"
      _error_suppressions.setdefault(None, set()).add(suppressed_line)
    else:
      if category.startswith('(') and category.endswith(')'):
        category = category[1:-1]
        if category in _ERROR_CATEGORIES:
          _error_suppressions.setdefault(category, set()).add(suppressed_line)
        elif category not in _LEGACY_ERROR_CATEGORIES:
          error(filename, linenum, 'readability/nolint', 5,
                'Unknown NOLINT error category: %s' % category)


def ProcessGlobalSuppresions(lines):
  """Updates the list of global error suppressions.

  Parses any lint directives in the file that have global effect.

  Args:
    lines: An array of strings, each representing a line of the file, with the
           last element being empty if the file is terminated with a newline.
  """
  for line in lines:
    if _SEARCH_C_FILE.search(line):
      for category in _DEFAULT_C_SUPPRESSED_CATEGORIES:
        _global_error_suppressions[category] = True
    if _SEARCH_KERNEL_FILE.search(line):
      for category in _DEFAULT_KERNEL_SUPPRESSED_CATEGORIES:
        _global_error_suppressions[category] = True


def ResetNolintSuppressions():
  """Resets the set of NOLINT suppressions to empty."""
  _error_suppressions.clear()
  _global_error_suppressions.clear()


def IsErrorSuppressedByNolint(category, linenum):
  """Returns true if the specified error category is suppressed on this line.

  Consults the global error_suppressions map populated by
  ParseNolintSuppressions/ProcessGlobalSuppresions/ResetNolintSuppressions.

  Args:
    category: str, the category of the error.
    linenum: int, the current line number.
  Returns:
    bool, True iff the error should be suppressed due to a NOLINT comment or
    global suppression.
  """
  return (_global_error_suppressions.get(category, False) or
          linenum in _error_suppressions.get(category, set()) or
          linenum in _error_suppressions.get(None, set()))


def Match(pattern, s):
  """Matches the string with the pattern, caching the compiled regexp."""
  # The regexp compilation caching is inlined in both Match and Search for
  # performance reasons; factoring it out into a separate function turns out
  # to be noticeably expensive.
  if pattern not in _regexp_compile_cache:
    _regexp_compile_cache[pattern] = sre_compile.compile(pattern)
  return _regexp_compile_cache[pattern].match(s)


def ReplaceAll(pattern, rep, s):
  """Replaces instances of pattern in a string with a replacement.

  The compiled regex is kept in a cache shared by Match and Search.

  Args:
    pattern: regex pattern
    rep: replacement text
    s: search string

  Returns:
    string with replacements made (or original string if no replacements)
  """
  if pattern not in _regexp_compile_cache:
    _regexp_compile_cache[pattern] = sre_compile.compile(pattern)
  return _regexp_compile_cache[pattern].sub(rep, s)


def Search(pattern, s):
  """Searches the string for the pattern, caching the compiled regexp."""
  if pattern not in _regexp_compile_cache:
    _regexp_compile_cache[pattern] = sre_compile.compile(pattern)
  return _regexp_compile_cache[pattern].search(s)


def _IsSourceExtension(s):
  """File extension (excluding dot) matches a source file extension."""
  return s in GetNonHeaderExtensions()


class _IncludeState(object):
  """Tracks line numbers for includes, and the order in which includes appear.

  include_list contains list of lists of (header, line number) pairs.
  It's a lists of lists rather than just one flat list to make it
  easier to update across preprocessor boundaries.

  Call CheckNextIncludeOrder() once for each header in the file, passing
  in the type constants defined above. Calls in an illegal order will
  raise an _IncludeError with an appropriate error message.

  """
  # self._section will move monotonically through this set. If it ever
  # needs to move backwards, CheckNextIncludeOrder will raise an error.
  _INITIAL_SECTION = 0
  _MY_H_SECTION = 1
  _C_SECTION = 2
  _CPP_SECTION = 3
  _OTHER_SYS_SECTION = 4
  _OTHER_H_SECTION = 5

  _TYPE_NAMES = {
      _C_SYS_HEADER: 'C system header',
      _CPP_SYS_HEADER: 'C++ system header',
      _OTHER_SYS_HEADER: 'other system header',
      _LIKELY_MY_HEADER: 'header this file implements',
      _POSSIBLE_MY_HEADER: 'header this file may implement',
      _OTHER_HEADER: 'other header',
      }
  _SECTION_NAMES = {
      _INITIAL_SECTION: "... nothing. (This can't be an error.)",
      _MY_H_SECTION: 'a header this file implements',
      _C_SECTION: 'C system header',
      _CPP_SECTION: 'C++ system header',
      _OTHER_SYS_SECTION: 'other system header',
      _OTHER_H_SECTION: 'other header',
      }

  def __init__(self):
    self.include_list = [[]]
    self._section = None
    self._last_header = None
    self.ResetSection('')

  def FindHeader(self, header):
    """Check if a header has already been included.

    Args:
      header: header to check.
    Returns:
      Line number of previous occurrence, or -1 if the header has not
      been seen before.
    """
    for section_list in self.include_list:
      for f in section_list:
        if f[0] == header:
          return f[1]
    return -1

  def ResetSection(self, directive):
    """Reset section checking for preprocessor directive.

    Args:
      directive: preprocessor directive (e.g. "if", "else").
    """
    # The name of the current section.
    self._section = self._INITIAL_SECTION
    # The path of last found header.
    self._last_header = ''

    # Update list of includes.  Note that we never pop from the
    # include list.
    if directive in ('if', 'ifdef', 'ifndef'):
      self.include_list.append([])
    elif directive in ('else', 'elif'):
      self.include_list[-1] = []

  def SetLastHeader(self, header_path):
    self._last_header = header_path

  def CanonicalizeAlphabeticalOrder(self, header_path):
    """Returns a path canonicalized for alphabetical comparison.

    - replaces "-" with "_" so they both cmp the same.
    - removes '-inl' since we don't require them to be after the main header.
    - lowercase everything, just in case.

    Args:
      header_path: Path to be canonicalized.

    Returns:
      Canonicalized path.
    """
    return header_path.replace('-inl.h', '.h').replace('-', '_').lower()

  def IsInAlphabeticalOrder(self, clean_lines, linenum, header_path):
    """Check if a header is in alphabetical order with the previous header.

    Args:
      clean_lines: A CleansedLines instance containing the file.
      linenum: The number of the line to check.
      header_path: Canonicalized header to be checked.

    Returns:
      Returns true if the header is in alphabetical order.
    """
    # If previous section is different from current section, _last_header will
    # be reset to empty string, so it's always less than current header.
    #
    # If previous line was a blank line, assume that the headers are
    # intentionally sorted the way they are.
    if (self._last_header > header_path and
        Match(r'^\s*#\s*include\b', clean_lines.elided[linenum - 1])):
      return False
    return True

  def CheckNextIncludeOrder(self, header_type):
    """Returns a non-empty error message if the next header is out of order.

    This function also updates the internal state to be ready to check
    the next include.

    Args:
      header_type: One of the _XXX_HEADER constants defined above.

    Returns:
      The empty string if the header is in the right order, or an
      error message describing what's wrong.

    """
    error_message = ('Found %s after %s' %
                     (self._TYPE_NAMES[header_type],
                      self._SECTION_NAMES[self._section]))

    last_section = self._section

    if header_type == _C_SYS_HEADER:
      if self._section <= self._C_SECTION:
        self._section = self._C_SECTION
      else:
        self._last_header = ''
        return error_message
    elif header_type == _CPP_SYS_HEADER:
      if self._section <= self._CPP_SECTION:
        self._section = self._CPP_SECTION
      else:
        self._last_header = ''
        return error_message
    elif header_type == _OTHER_SYS_HEADER:
      if self._section <= self._OTHER_SYS_SECTION:
        self._section = self._OTHER_SYS_SECTION
      else:
        self._last_header = ''
        return error_message
    elif header_type == _LIKELY_MY_HEADER:
      if self._section <= self._MY_H_SECTION:
        self._section = self._MY_H_SECTION
      else:
        self._section = self._OTHER_H_SECTION
    elif header_type == _POSSIBLE_MY_HEADER:
      if self._section <= self._MY_H_SECTION:
        self._section = self._MY_H_SECTION
      else:
        # This will always be the fallback because we're not sure
        # enough that the header is associated with this file.
        self._section = self._OTHER_H_SECTION
    else:
      assert header_type == _OTHER_HEADER
      self._section = self._OTHER_H_SECTION

    if last_section != self._section:
      self._last_header = ''

    return ''


class _CppLintState(object):
  """Maintains module-wide state.."""

  def __init__(self):
    self.verbose_level = 1  # global setting.
    self.error_count = 0    # global count of reported errors
    # filters to apply when emitting error messages
    self.filters = _DEFAULT_FILTERS[:]
    # backup of filter list. Used to restore the state after each file.
    self._filters_backup = self.filters[:]
    self.counting = 'total'  # In what way are we counting errors?
    self.errors_by_category = {}  # string to int dict storing error counts
    self.quiet = False  # Suppress non-error messagess?

    # output format:
    # "emacs" - format that emacs can parse (default)
    # "eclipse" - format that eclipse can parse
    # "vs7" - format that Microsoft Visual Studio 7 can parse
    # "junit" - format that Jenkins, Bamboo, etc can parse
    # "sed" - returns a gnu sed command to fix the problem
    # "gsed" - like sed, but names the command gsed, e.g. for macOS homebrew users
    self.output_format = 'emacs'

    # For JUnit output, save errors and failures until the end so that they
    # can be written into the XML
    self._junit_errors = []
    self._junit_failures = []

  def SetOutputFormat(self, output_format):
    """Sets the output format for errors."""
    self.output_format = output_format

  def SetQuiet(self, quiet):
    """Sets the module's quiet settings, and returns the previous setting."""
    last_quiet = self.quiet
    self.quiet = quiet
    return last_quiet

  def SetVerboseLevel(self, level):
    """Sets the module's verbosity, and returns the previous setting."""
    last_verbose_level = self.verbose_level
    self.verbose_level = level
    return last_verbose_level

  def SetCountingStyle(self, counting_style):
    """Sets the module's counting options."""
    self.counting = counting_style

  def SetFilters(self, filters):
    """Sets the error-message filters.

    These filters are applied when deciding whether to emit a given
    error message.

    Args:
      filters: A string of comma-separated filters (eg "+whitespace/indent").
               Each filter should start with + or -; else we die.

    Raises:
      ValueError: The comma-separated filters did not all start with '+' or '-'.
                  E.g. "-,+whitespace,-whitespace/indent,whitespace/badfilter"
    """
    # Default filters always have less priority than the flag ones.
    self.filters = _DEFAULT_FILTERS[:]
    self.AddFilters(filters)

  def AddFilters(self, filters):
    """ Adds more filters to the existing list of error-message filters. """
    for filt in filters.split(','):
      clean_filt = filt.strip()
      if clean_filt:
        self.filters.append(clean_filt)
    for filt in self.filters:
      if not (filt.startswith('+') or filt.startswith('-')):
        raise ValueError('Every filter in --filters must start with + or -'
                         ' (%s does not)' % filt)

  def BackupFilters(self):
    """ Saves the current filter list to backup storage."""
    self._filters_backup = self.filters[:]

  def RestoreFilters(self):
    """ Restores filters previously backed up."""
    self.filters = self._filters_backup[:]

  def ResetErrorCounts(self):
    """Sets the module's error statistic back to zero."""
    self.error_count = 0
    self.errors_by_category = {}

  def IncrementErrorCount(self, category):
    """Bumps the module's error statistic."""
    self.error_count += 1
    if self.counting in ('toplevel', 'detailed'):
      if self.counting != 'detailed':
        category = category.split('/')[0]
      if category not in self.errors_by_category:
        self.errors_by_category[category] = 0
      self.errors_by_category[category] += 1

  def PrintErrorCounts(self):
    """Print a summary of errors by category, and the total."""
    for category, count in sorted(iteritems(self.errors_by_category)):
      self.PrintInfo('Category \'%s\' errors found: %d\n' %
                       (category, count))
<<<<<<< HEAD
    sys.stdout.write('Total errors found: %d\n' % self.error_count)
=======
    if self.error_count > 0:
      self.PrintInfo('Total errors found: %d\n' % self.error_count)

  def PrintInfo(self, message):
    # _quiet does not represent --quiet flag.
    # Hide infos from stdout to keep stdout pure for machine consumption
    if not _quiet and self.output_format not in _MACHINE_OUTPUTS:
      sys.stdout.write(message)

  def PrintError(self, message):
    if self.output_format == 'junit':
      self._junit_errors.append(message)
    else:
      sys.stderr.write(message)

  def AddJUnitFailure(self, filename, linenum, message, category, confidence):
    self._junit_failures.append((filename, linenum, message, category,
        confidence))

  def FormatJUnitXML(self):
    num_errors = len(self._junit_errors)
    num_failures = len(self._junit_failures)

    testsuite = xml.etree.ElementTree.Element('testsuite')
    testsuite.attrib['errors'] = str(num_errors)
    testsuite.attrib['failures'] = str(num_failures)
    testsuite.attrib['name'] = 'cpplint'

    if num_errors == 0 and num_failures == 0:
      testsuite.attrib['tests'] = str(1)
      xml.etree.ElementTree.SubElement(testsuite, 'testcase', name='passed')

    else:
      testsuite.attrib['tests'] = str(num_errors + num_failures)
      if num_errors > 0:
        testcase = xml.etree.ElementTree.SubElement(testsuite, 'testcase')
        testcase.attrib['name'] = 'errors'
        error = xml.etree.ElementTree.SubElement(testcase, 'error')
        error.text = '\n'.join(self._junit_errors)
      if num_failures > 0:
        # Group failures by file
        failed_file_order = []
        failures_by_file = {}
        for failure in self._junit_failures:
          failed_file = failure[0]
          if failed_file not in failed_file_order:
            failed_file_order.append(failed_file)
            failures_by_file[failed_file] = []
          failures_by_file[failed_file].append(failure)
        # Create a testcase for each file
        for failed_file in failed_file_order:
          failures = failures_by_file[failed_file]
          testcase = xml.etree.ElementTree.SubElement(testsuite, 'testcase')
          testcase.attrib['name'] = failed_file
          failure = xml.etree.ElementTree.SubElement(testcase, 'failure')
          template = '{0}: {1} [{2}] [{3}]'
          texts = [template.format(f[1], f[2], f[3], f[4]) for f in failures]
          failure.text = '\n'.join(texts)

    xml_decl = '<?xml version="1.0" encoding="UTF-8" ?>\n'
    return xml_decl + xml.etree.ElementTree.tostring(testsuite, 'utf-8').decode('utf-8')

>>>>>>> b06a1859

_cpplint_state = _CppLintState()


def _OutputFormat():
  """Gets the module's output format."""
  return _cpplint_state.output_format


def _SetOutputFormat(output_format):
  """Sets the module's output format."""
  _cpplint_state.SetOutputFormat(output_format)

def _Quiet():
  """Return's the module's quiet setting."""
  return _cpplint_state.quiet

def _SetQuiet(quiet):
  """Set the module's quiet status, and return previous setting."""
  return _cpplint_state.SetQuiet(quiet)


def _VerboseLevel():
  """Returns the module's verbosity setting."""
  return _cpplint_state.verbose_level


def _SetVerboseLevel(level):
  """Sets the module's verbosity, and returns the previous setting."""
  return _cpplint_state.SetVerboseLevel(level)


def _SetCountingStyle(level):
  """Sets the module's counting options."""
  _cpplint_state.SetCountingStyle(level)


def _Filters():
  """Returns the module's list of output filters, as a list."""
  return _cpplint_state.filters


def _SetFilters(filters):
  """Sets the module's error-message filters.

  These filters are applied when deciding whether to emit a given
  error message.

  Args:
    filters: A string of comma-separated filters (eg "whitespace/indent").
             Each filter should start with + or -; else we die.
  """
  _cpplint_state.SetFilters(filters)

def _AddFilters(filters):
  """Adds more filter overrides.

  Unlike _SetFilters, this function does not reset the current list of filters
  available.

  Args:
    filters: A string of comma-separated filters (eg "whitespace/indent").
             Each filter should start with + or -; else we die.
  """
  _cpplint_state.AddFilters(filters)

def _BackupFilters():
  """ Saves the current filter list to backup storage."""
  _cpplint_state.BackupFilters()

def _RestoreFilters():
  """ Restores filters previously backed up."""
  _cpplint_state.RestoreFilters()

class _FunctionState(object):
  """Tracks current function name and the number of lines in its body."""

  _NORMAL_TRIGGER = 250  # for --v=0, 500 for --v=1, etc.
  _TEST_TRIGGER = 400    # about 50% more than _NORMAL_TRIGGER.

  def __init__(self):
    self.in_a_function = False
    self.lines_in_function = 0
    self.current_function = ''

  def Begin(self, function_name):
    """Start analyzing function body.

    Args:
      function_name: The name of the function being tracked.
    """
    self.in_a_function = True
    self.lines_in_function = 0
    self.current_function = function_name

  def Count(self):
    """Count line in current function body."""
    if self.in_a_function:
      self.lines_in_function += 1

  def Check(self, error, filename, linenum):
    """Report if too many lines in function body.

    Args:
      error: The function to call with any errors found.
      filename: The name of the current file.
      linenum: The number of the line to check.
    """
    if not self.in_a_function:
      return

    if Match(r'T(EST|est)', self.current_function):
      base_trigger = self._TEST_TRIGGER
    else:
      base_trigger = self._NORMAL_TRIGGER
    trigger = base_trigger * 2**_VerboseLevel()

    if self.lines_in_function > trigger:
      error_level = int(math.log(self.lines_in_function / base_trigger, 2))
      # 50 => 0, 100 => 1, 200 => 2, 400 => 3, 800 => 4, 1600 => 5, ...
      if error_level > 5:
        error_level = 5
      error(filename, linenum, 'readability/fn_size', error_level,
            'Small and focused functions are preferred:'
            ' %s has %d non-comment lines'
            ' (error triggered by exceeding %d lines).'  % (
                self.current_function, self.lines_in_function, trigger))

  def End(self):
    """Stop analyzing function body."""
    self.in_a_function = False


class _IncludeError(Exception):
  """Indicates a problem with the include order in a file."""
  pass


class FileInfo(object):
  """Provides utility functions for filenames.

  FileInfo provides easy access to the components of a file's path
  relative to the project root.
  """

  def __init__(self, filename):
    self._filename = filename

  def FullName(self):
    """Make Windows paths like Unix."""
    return os.path.abspath(self._filename).replace('\\', '/')

  def RepositoryName(self):
    r"""FullName after removing the local path to the repository.

    If we have a real absolute path name here we can try to do something smart:
    detecting the root of the checkout and truncating /path/to/checkout from
    the name so that we get header guards that don't include things like
    "C:\\Documents and Settings\\..." or "/home/username/..." in them and thus
    people on different computers who have checked the source out to different
    locations won't see bogus errors.
    """
    fullname = self.FullName()

    if os.path.exists(fullname):
      project_dir = os.path.dirname(fullname)

      # If the user specified a repository path, it exists, and the file is
      # contained in it, use the specified repository path
      if _repository:
        repo = FileInfo(_repository).FullName()
        root_dir = project_dir
        while os.path.exists(root_dir):
          # allow case insensitive compare on Windows
          if os.path.normcase(root_dir) == os.path.normcase(repo):
            return os.path.relpath(fullname, root_dir).replace('\\', '/')
          one_up_dir = os.path.dirname(root_dir)
          if one_up_dir == root_dir:
            break
          root_dir = one_up_dir

      if os.path.exists(os.path.join(project_dir, ".svn")):
        # If there's a .svn file in the current directory, we recursively look
        # up the directory tree for the top of the SVN checkout
        root_dir = project_dir
        one_up_dir = os.path.dirname(root_dir)
        while os.path.exists(os.path.join(one_up_dir, ".svn")):
          root_dir = os.path.dirname(root_dir)
          one_up_dir = os.path.dirname(one_up_dir)

        prefix = os.path.commonprefix([root_dir, project_dir])
        return fullname[len(prefix) + 1:]

      # Not SVN <= 1.6? Try to find a git, hg, or svn top level directory by
      # searching up from the current path.
      root_dir = current_dir = os.path.dirname(fullname)
      while current_dir != os.path.dirname(current_dir):
        if (os.path.exists(os.path.join(current_dir, ".git")) or
            os.path.exists(os.path.join(current_dir, ".hg")) or
            os.path.exists(os.path.join(current_dir, ".svn"))):
          root_dir = current_dir
        current_dir = os.path.dirname(current_dir)

      if (os.path.exists(os.path.join(root_dir, ".git")) or
          os.path.exists(os.path.join(root_dir, ".hg")) or
          os.path.exists(os.path.join(root_dir, ".svn"))):
        prefix = os.path.commonprefix([root_dir, project_dir])
        return fullname[len(prefix) + 1:]

    # Don't know what to do; header guard warnings may be wrong...
    return fullname

  def Split(self):
    """Splits the file into the directory, basename, and extension.

    For 'chrome/browser/browser.cc', Split() would
    return ('chrome/browser', 'browser', '.cc')

    Returns:
      A tuple of (directory, basename, extension).
    """

    googlename = self.RepositoryName()
    project, rest = os.path.split(googlename)
    return (project,) + os.path.splitext(rest)

  def BaseName(self):
    """File base name - text after the final slash, before the final period."""
    return self.Split()[1]

  def Extension(self):
    """File extension - text following the final period, includes that period."""
    return self.Split()[2]

  def NoExtension(self):
    """File has no source file extension."""
    return '/'.join(self.Split()[0:2])

  def IsSource(self):
    """File has a source file extension."""
    return _IsSourceExtension(self.Extension()[1:])


def _ShouldPrintError(category, confidence, linenum):
  """If confidence >= verbose, category passes filter and is not suppressed."""

  # There are three ways we might decide not to print an error message:
  # a "NOLINT(category)" comment appears in the source,
  # the verbosity level isn't high enough, or the filters filter it out.
  if IsErrorSuppressedByNolint(category, linenum):
    return False

  if confidence < _cpplint_state.verbose_level:
    return False

  is_filtered = False
  for one_filter in _Filters():
    if one_filter.startswith('-'):
      if category.startswith(one_filter[1:]):
        is_filtered = True
    elif one_filter.startswith('+'):
      if category.startswith(one_filter[1:]):
        is_filtered = False
    else:
      assert False  # should have been checked for in SetFilter.
  if is_filtered:
    return False

  return True


def Error(filename, linenum, category, confidence, message):
  """Logs the fact we've found a lint error.

  We log where the error was found, and also our confidence in the error,
  that is, how certain we are this is a legitimate style regression, and
  not a misidentification or a use that's sometimes justified.

  False positives can be suppressed by the use of
  "cpplint(category)"  comments on the offending line.  These are
  parsed into _error_suppressions.

  Args:
    filename: The name of the file containing the error.
    linenum: The number of the line containing the error.
    category: A string used to describe the "category" this bug
      falls under: "whitespace", say, or "runtime".  Categories
      may have a hierarchy separated by slashes: "whitespace/indent".
    confidence: A number from 1-5 representing a confidence score for
      the error, with 5 meaning that we are certain of the problem,
      and 1 meaning that it could be a legitimate construct.
    message: The error message.
  """
  if _ShouldPrintError(category, confidence, linenum):
    _cpplint_state.IncrementErrorCount(category)
    if _cpplint_state.output_format == 'vs7':
<<<<<<< HEAD
      sys.stderr.write('%s(%s): error cpplint: [%s] %s [%d]\n' % (
=======
      _cpplint_state.PrintError('%s(%s): error cpplint: [%s] %s [%d]\n' % (
>>>>>>> b06a1859
          filename, linenum, category, message, confidence))
    elif _cpplint_state.output_format == 'eclipse':
      sys.stderr.write('%s:%s: warning: %s  [%s] [%d]\n' % (
          filename, linenum, message, category, confidence))
    elif _cpplint_state.output_format == 'junit':
      _cpplint_state.AddJUnitFailure(filename, linenum, message, category,
          confidence)
    elif _cpplint_state.output_format in ['sed', 'gsed']:
      if message in _SED_FIXUPS:
        sys.stdout.write(_cpplint_state.output_format + " -i '%s%s' %s # %s  [%s] [%d]\n" % (
            linenum, _SED_FIXUPS[message], filename, message, category, confidence))
      else:
        sys.stderr.write('# %s:%s:  "%s"  [%s] [%d]\n' % (
            filename, linenum, message, category, confidence))
    else:
      final_message = '%s:%s:  %s  [%s] [%d]\n' % (
          filename, linenum, message, category, confidence)
      sys.stderr.write(final_message)

# Matches standard C++ escape sequences per 2.13.2.3 of the C++ standard.
_RE_PATTERN_CLEANSE_LINE_ESCAPES = re.compile(
    r'\\([abfnrtv?"\\\']|\d+|x[0-9a-fA-F]+)')
# Match a single C style comment on the same line.
_RE_PATTERN_C_COMMENTS = r'/\*(?:[^*]|\*(?!/))*\*/'
# Matches multi-line C style comments.
# This RE is a little bit more complicated than one might expect, because we
# have to take care of space removals tools so we can handle comments inside
# statements better.
# The current rule is: We only clear spaces from both sides when we're at the
# end of the line. Otherwise, we try to remove spaces from the right side,
# if this doesn't work we try on left side but only if there's a non-character
# on the right.
_RE_PATTERN_CLEANSE_LINE_C_COMMENTS = re.compile(
    r'(\s*' + _RE_PATTERN_C_COMMENTS + r'\s*$|' +
    _RE_PATTERN_C_COMMENTS + r'\s+|' +
    r'\s+' + _RE_PATTERN_C_COMMENTS + r'(?=\W)|' +
    _RE_PATTERN_C_COMMENTS + r')')


def IsCppString(line):
  """Does line terminate so, that the next symbol is in string constant.

  This function does not consider single-line nor multi-line comments.

  Args:
    line: is a partial line of code starting from the 0..n.

  Returns:
    True, if next character appended to 'line' is inside a
    string constant.
  """

  line = line.replace(r'\\', 'XX')  # after this, \\" does not match to \"
  return ((line.count('"') - line.count(r'\"') - line.count("'\"'")) & 1) == 1


def CleanseRawStrings(raw_lines):
  """Removes C++11 raw strings from lines.

    Before:
      static const char kData[] = R"(
          multi-line string
          )";

    After:
      static const char kData[] = ""
          (replaced by blank line)
          "";

  Args:
    raw_lines: list of raw lines.

  Returns:
    list of lines with C++11 raw strings replaced by empty strings.
  """

  delimiter = None
  lines_without_raw_strings = []
  for line in raw_lines:
    if delimiter:
      # Inside a raw string, look for the end
      end = line.find(delimiter)
      if end >= 0:
        # Found the end of the string, match leading space for this
        # line and resume copying the original lines, and also insert
        # a "" on the last line.
        leading_space = Match(r'^(\s*)\S', line)
        line = leading_space.group(1) + '""' + line[end + len(delimiter):]
        delimiter = None
      else:
        # Haven't found the end yet, append a blank line.
        line = '""'

    # Look for beginning of a raw string, and replace them with
    # empty strings.  This is done in a loop to handle multiple raw
    # strings on the same line.
    while delimiter is None:
      # Look for beginning of a raw string.
      # See 2.14.15 [lex.string] for syntax.
      #
      # Once we have matched a raw string, we check the prefix of the
      # line to make sure that the line is not part of a single line
      # comment.  It's done this way because we remove raw strings
      # before removing comments as opposed to removing comments
      # before removing raw strings.  This is because there are some
      # cpplint checks that requires the comments to be preserved, but
      # we don't want to check comments that are inside raw strings.
      matched = Match(r'^(.*?)\b(?:R|u8R|uR|UR|LR)"([^\s\\()]*)\((.*)$', line)
      if (matched and
          not Match(r'^([^\'"]|\'(\\.|[^\'])*\'|"(\\.|[^"])*")*//',
                    matched.group(1))):
        delimiter = ')' + matched.group(2) + '"'

        end = matched.group(3).find(delimiter)
        if end >= 0:
          # Raw string ended on same line
          line = (matched.group(1) + '""' +
                  matched.group(3)[end + len(delimiter):])
          delimiter = None
        else:
          # Start of a multi-line raw string
          line = matched.group(1) + '""'
      else:
        break

    lines_without_raw_strings.append(line)

  # TODO(unknown): if delimiter is not None here, we might want to
  # emit a warning for unterminated string.
  return lines_without_raw_strings


def FindNextMultiLineCommentStart(lines, lineix):
  """Find the beginning marker for a multiline comment."""
  while lineix < len(lines):
    if lines[lineix].strip().startswith('/*'):
      # Only return this marker if the comment goes beyond this line
      if lines[lineix].strip().find('*/', 2) < 0:
        return lineix
    lineix += 1
  return len(lines)


def FindNextMultiLineCommentEnd(lines, lineix):
  """We are inside a comment, find the end marker."""
  while lineix < len(lines):
    if lines[lineix].strip().endswith('*/'):
      return lineix
    lineix += 1
  return len(lines)


def RemoveMultiLineCommentsFromRange(lines, begin, end):
  """Clears a range of lines for multi-line comments."""
  # Having // <empty> comments makes the lines non-empty, so we will not get
  # unnecessary blank line warnings later in the code.
  for i in range(begin, end):
    lines[i] = '/**/'


def RemoveMultiLineComments(filename, lines, error):
  """Removes multiline (c-style) comments from lines."""
  lineix = 0
  while lineix < len(lines):
    lineix_begin = FindNextMultiLineCommentStart(lines, lineix)
    if lineix_begin >= len(lines):
      return
    lineix_end = FindNextMultiLineCommentEnd(lines, lineix_begin)
    if lineix_end >= len(lines):
      error(filename, lineix_begin + 1, 'readability/multiline_comment', 5,
            'Could not find end of multi-line comment')
      return
    RemoveMultiLineCommentsFromRange(lines, lineix_begin, lineix_end + 1)
    lineix = lineix_end + 1


def CleanseComments(line):
  """Removes //-comments and single-line C-style /* */ comments.

  Args:
    line: A line of C++ source.

  Returns:
    The line with single-line comments removed.
  """
  commentpos = line.find('//')
  if commentpos != -1 and not IsCppString(line[:commentpos]):
    line = line[:commentpos].rstrip()
  # get rid of /* ... */
  return _RE_PATTERN_CLEANSE_LINE_C_COMMENTS.sub('', line)


class CleansedLines(object):
  """Holds 4 copies of all lines with different preprocessing applied to them.

  1) elided member contains lines without strings and comments.
  2) lines member contains lines without comments.
  3) raw_lines member contains all the lines without processing.
  4) lines_without_raw_strings member is same as raw_lines, but with C++11 raw
     strings removed.
  All these members are of <type 'list'>, and of the same length.
  """

  def __init__(self, lines):
    self.elided = []
    self.lines = []
    self.raw_lines = lines
    self.num_lines = len(lines)
    self.lines_without_raw_strings = CleanseRawStrings(lines)
    for linenum in range(len(self.lines_without_raw_strings)):
      self.lines.append(CleanseComments(
          self.lines_without_raw_strings[linenum]))
      elided = self._CollapseStrings(self.lines_without_raw_strings[linenum])
      self.elided.append(CleanseComments(elided))

  def NumLines(self):
    """Returns the number of lines represented."""
    return self.num_lines

  @staticmethod
  def _CollapseStrings(elided):
    """Collapses strings and chars on a line to simple "" or '' blocks.

    We nix strings first so we're not fooled by text like '"http://"'

    Args:
      elided: The line being processed.

    Returns:
      The line with collapsed strings.
    """
    if _RE_PATTERN_INCLUDE.match(elided):
      return elided

    # Remove escaped characters first to make quote/single quote collapsing
    # basic.  Things that look like escaped characters shouldn't occur
    # outside of strings and chars.
    elided = _RE_PATTERN_CLEANSE_LINE_ESCAPES.sub('', elided)

    # Replace quoted strings and digit separators.  Both single quotes
    # and double quotes are processed in the same loop, otherwise
    # nested quotes wouldn't work.
    collapsed = ''
    while True:
      # Find the first quote character
      match = Match(r'^([^\'"]*)([\'"])(.*)$', elided)
      if not match:
        collapsed += elided
        break
      head, quote, tail = match.groups()

      if quote == '"':
        # Collapse double quoted strings
        second_quote = tail.find('"')
        if second_quote >= 0:
          collapsed += head + '""'
          elided = tail[second_quote + 1:]
        else:
          # Unmatched double quote, don't bother processing the rest
          # of the line since this is probably a multiline string.
          collapsed += elided
          break
      else:
        # Found single quote, check nearby text to eliminate digit separators.
        #
        # There is no special handling for floating point here, because
        # the integer/fractional/exponent parts would all be parsed
        # correctly as long as there are digits on both sides of the
        # separator.  So we are fine as long as we don't see something
        # like "0.'3" (gcc 4.9.0 will not allow this literal).
        if Search(r'\b(?:0[bBxX]?|[1-9])[0-9a-fA-F]*$', head):
          match_literal = Match(r'^((?:\'?[0-9a-zA-Z_])*)(.*)$', "'" + tail)
          collapsed += head + match_literal.group(1).replace("'", '')
          elided = match_literal.group(2)
        else:
          second_quote = tail.find('\'')
          if second_quote >= 0:
            collapsed += head + "''"
            elided = tail[second_quote + 1:]
          else:
            # Unmatched single quote
            collapsed += elided
            break

    return collapsed


def FindEndOfExpressionInLine(line, startpos, stack):
  """Find the position just after the end of current parenthesized expression.

  Args:
    line: a CleansedLines line.
    startpos: start searching at this position.
    stack: nesting stack at startpos.

  Returns:
    On finding matching end: (index just after matching end, None)
    On finding an unclosed expression: (-1, None)
    Otherwise: (-1, new stack at end of this line)
  """
  for i in xrange(startpos, len(line)):
    char = line[i]
    if char in '([{':
      # Found start of parenthesized expression, push to expression stack
      stack.append(char)
    elif char == '<':
      # Found potential start of template argument list
      if i > 0 and line[i - 1] == '<':
        # Left shift operator
        if stack and stack[-1] == '<':
          stack.pop()
          if not stack:
            return (-1, None)
      elif i > 0 and Search(r'\boperator\s*$', line[0:i]):
        # operator<, don't add to stack
        continue
      else:
        # Tentative start of template argument list
        stack.append('<')
    elif char in ')]}':
      # Found end of parenthesized expression.
      #
      # If we are currently expecting a matching '>', the pending '<'
      # must have been an operator.  Remove them from expression stack.
      while stack and stack[-1] == '<':
        stack.pop()
      if not stack:
        return (-1, None)
      if ((stack[-1] == '(' and char == ')') or
          (stack[-1] == '[' and char == ']') or
          (stack[-1] == '{' and char == '}')):
        stack.pop()
        if not stack:
          return (i + 1, None)
      else:
        # Mismatched parentheses
        return (-1, None)
    elif char == '>':
      # Found potential end of template argument list.

      # Ignore "->" and operator functions
      if (i > 0 and
          (line[i - 1] == '-' or Search(r'\boperator\s*$', line[0:i - 1]))):
        continue

      # Pop the stack if there is a matching '<'.  Otherwise, ignore
      # this '>' since it must be an operator.
      if stack:
        if stack[-1] == '<':
          stack.pop()
          if not stack:
            return (i + 1, None)
    elif char == ';':
      # Found something that look like end of statements.  If we are currently
      # expecting a '>', the matching '<' must have been an operator, since
      # template argument list should not contain statements.
      while stack and stack[-1] == '<':
        stack.pop()
      if not stack:
        return (-1, None)

  # Did not find end of expression or unbalanced parentheses on this line
  return (-1, stack)


def CloseExpression(clean_lines, linenum, pos):
  """If input points to ( or { or [ or <, finds the position that closes it.

  If lines[linenum][pos] points to a '(' or '{' or '[' or '<', finds the
  linenum/pos that correspond to the closing of the expression.

  TODO(unknown): cpplint spends a fair bit of time matching parentheses.
  Ideally we would want to index all opening and closing parentheses once
  and have CloseExpression be just a simple lookup, but due to preprocessor
  tricks, this is not so easy.

  Args:
    clean_lines: A CleansedLines instance containing the file.
    linenum: The number of the line to check.
    pos: A position on the line.

  Returns:
    A tuple (line, linenum, pos) pointer *past* the closing brace, or
    (line, len(lines), -1) if we never find a close.  Note we ignore
    strings and comments when matching; and the line we return is the
    'cleansed' line at linenum.
  """

  line = clean_lines.elided[linenum]
  if (line[pos] not in '({[<') or Match(r'<[<=]', line[pos:]):
    return (line, clean_lines.NumLines(), -1)

  # Check first line
  (end_pos, stack) = FindEndOfExpressionInLine(line, pos, [])
  if end_pos > -1:
    return (line, linenum, end_pos)

  # Continue scanning forward
  while stack and linenum < clean_lines.NumLines() - 1:
    linenum += 1
    line = clean_lines.elided[linenum]
    (end_pos, stack) = FindEndOfExpressionInLine(line, 0, stack)
    if end_pos > -1:
      return (line, linenum, end_pos)

  # Did not find end of expression before end of file, give up
  return (line, clean_lines.NumLines(), -1)


def FindStartOfExpressionInLine(line, endpos, stack):
  """Find position at the matching start of current expression.

  This is almost the reverse of FindEndOfExpressionInLine, but note
  that the input position and returned position differs by 1.

  Args:
    line: a CleansedLines line.
    endpos: start searching at this position.
    stack: nesting stack at endpos.

  Returns:
    On finding matching start: (index at matching start, None)
    On finding an unclosed expression: (-1, None)
    Otherwise: (-1, new stack at beginning of this line)
  """
  i = endpos
  while i >= 0:
    char = line[i]
    if char in ')]}':
      # Found end of expression, push to expression stack
      stack.append(char)
    elif char == '>':
      # Found potential end of template argument list.
      #
      # Ignore it if it's a "->" or ">=" or "operator>"
      if (i > 0 and
          (line[i - 1] == '-' or
           Match(r'\s>=\s', line[i - 1:]) or
           Search(r'\boperator\s*$', line[0:i]))):
        i -= 1
      else:
        stack.append('>')
    elif char == '<':
      # Found potential start of template argument list
      if i > 0 and line[i - 1] == '<':
        # Left shift operator
        i -= 1
      else:
        # If there is a matching '>', we can pop the expression stack.
        # Otherwise, ignore this '<' since it must be an operator.
        if stack and stack[-1] == '>':
          stack.pop()
          if not stack:
            return (i, None)
    elif char in '([{':
      # Found start of expression.
      #
      # If there are any unmatched '>' on the stack, they must be
      # operators.  Remove those.
      while stack and stack[-1] == '>':
        stack.pop()
      if not stack:
        return (-1, None)
      if ((char == '(' and stack[-1] == ')') or
          (char == '[' and stack[-1] == ']') or
          (char == '{' and stack[-1] == '}')):
        stack.pop()
        if not stack:
          return (i, None)
      else:
        # Mismatched parentheses
        return (-1, None)
    elif char == ';':
      # Found something that look like end of statements.  If we are currently
      # expecting a '<', the matching '>' must have been an operator, since
      # template argument list should not contain statements.
      while stack and stack[-1] == '>':
        stack.pop()
      if not stack:
        return (-1, None)

    i -= 1

  return (-1, stack)


def ReverseCloseExpression(clean_lines, linenum, pos):
  """If input points to ) or } or ] or >, finds the position that opens it.

  If lines[linenum][pos] points to a ')' or '}' or ']' or '>', finds the
  linenum/pos that correspond to the opening of the expression.

  Args:
    clean_lines: A CleansedLines instance containing the file.
    linenum: The number of the line to check.
    pos: A position on the line.

  Returns:
    A tuple (line, linenum, pos) pointer *at* the opening brace, or
    (line, 0, -1) if we never find the matching opening brace.  Note
    we ignore strings and comments when matching; and the line we
    return is the 'cleansed' line at linenum.
  """
  line = clean_lines.elided[linenum]
  if line[pos] not in ')}]>':
    return (line, 0, -1)

  # Check last line
  (start_pos, stack) = FindStartOfExpressionInLine(line, pos, [])
  if start_pos > -1:
    return (line, linenum, start_pos)

  # Continue scanning backward
  while stack and linenum > 0:
    linenum -= 1
    line = clean_lines.elided[linenum]
    (start_pos, stack) = FindStartOfExpressionInLine(line, len(line) - 1, stack)
    if start_pos > -1:
      return (line, linenum, start_pos)

  # Did not find start of expression before beginning of file, give up
  return (line, 0, -1)


def CheckForCopyright(filename, lines, error):
  """Logs an error if no Copyright message appears at the top of the file."""

  # We'll say it should occur by line 10. Don't forget there's a
  # placeholder line at the front.
  for line in xrange(1, min(len(lines), 11)):
    if re.search(r'Copyright', lines[line], re.I): break
  else:                       # means no copyright line was found
    error(filename, 0, 'legal/copyright', 5,
          'No copyright message found.  '
          'You should have a line: "Copyright [year] <Copyright Owner>"')


def GetIndentLevel(line):
  """Return the number of leading spaces in line.

  Args:
    line: A string to check.

  Returns:
    An integer count of leading spaces, possibly zero.
  """
  indent = Match(r'^( *)\S', line)
  if indent:
    return len(indent.group(1))
  else:
    return 0

def PathSplitToList(path):
  """Returns the path split into a list by the separator.

  Args:
    path: An absolute or relative path (e.g. '/a/b/c/' or '../a')

  Returns:
    A list of path components (e.g. ['a', 'b', 'c]).
  """
  lst = []
  while True:
    (head, tail) = os.path.split(path)
<<<<<<< HEAD
    if head == path: # absolute paths end
      lst.append(head)
      break
    if tail == path: # relative paths end
=======
    if head == path:  # absolute paths end
      lst.append(head)
      break
    if tail == path:  # relative paths end
>>>>>>> b06a1859
      lst.append(tail)
      break

    path = head
    lst.append(tail)

  lst.reverse()
  return lst

def GetHeaderGuardCPPVariable(filename):
  """Returns the CPP variable that should be used as a header guard.

  Args:
    filename: The name of a C++ header file.

  Returns:
    The CPP variable that should be used as a header guard in the
    named file.

  """

  # Restores original filename in case that cpplint is invoked from Emacs's
  # flymake.
  filename = re.sub(r'_flymake\.h$', '.h', filename)
  filename = re.sub(r'/\.flymake/([^/]*)$', r'/\1', filename)
  # Replace 'c++' with 'cpp'.
  filename = filename.replace('C++', 'cpp').replace('c++', 'cpp')

  fileinfo = FileInfo(filename)
  file_path_from_root = fileinfo.RepositoryName()

  def FixupPathFromRoot():
    if _root_debug:
      sys.stderr.write("\n_root fixup, _root = '%s', repository name = '%s'\n"
<<<<<<< HEAD
          %(_root, fileinfo.RepositoryName()))
=======
          % (_root, fileinfo.RepositoryName()))
>>>>>>> b06a1859

    # Process the file path with the --root flag if it was set.
    if not _root:
      if _root_debug:
        sys.stderr.write("_root unspecified\n")
      return file_path_from_root

    def StripListPrefix(lst, prefix):
      # f(['x', 'y'], ['w, z']) -> None  (not a valid prefix)
      if lst[:len(prefix)] != prefix:
        return None
      # f(['a, 'b', 'c', 'd'], ['a', 'b']) -> ['c', 'd']
      return lst[(len(prefix)):]

    # root behavior:
    #   --root=subdir , lstrips subdir from the header guard
    maybe_path = StripListPrefix(PathSplitToList(file_path_from_root),
                                 PathSplitToList(_root))

    if _root_debug:
<<<<<<< HEAD
      sys.stderr.write("_root lstrip (maybe_path=%s, file_path_from_root=%s," +
          " _root=%s)\n" %(maybe_path, file_path_from_root, _root))
=======
      sys.stderr.write(("_root lstrip (maybe_path=%s, file_path_from_root=%s," +
          " _root=%s)\n") % (maybe_path, file_path_from_root, _root))
>>>>>>> b06a1859

    if maybe_path:
      return os.path.join(*maybe_path)

    #   --root=.. , will prepend the outer directory to the header guard
    full_path = fileinfo.FullName()
<<<<<<< HEAD
    root_abspath = os.path.abspath(_root)
=======
    # adapt slashes for windows
    root_abspath = os.path.abspath(_root).replace('\\', '/')
>>>>>>> b06a1859

    maybe_path = StripListPrefix(PathSplitToList(full_path),
                                 PathSplitToList(root_abspath))

    if _root_debug:
<<<<<<< HEAD
      sys.stderr.write("_root prepend (maybe_path=%s, full_path=%s, " +
          "root_abspath=%s)\n" %(maybe_path, full_path, root_abspath))
=======
      sys.stderr.write(("_root prepend (maybe_path=%s, full_path=%s, " +
          "root_abspath=%s)\n") % (maybe_path, full_path, root_abspath))
>>>>>>> b06a1859

    if maybe_path:
      return os.path.join(*maybe_path)

    if _root_debug:
<<<<<<< HEAD
      sys.stderr.write("_root ignore, returning %s\n" %(file_path_from_root))
=======
      sys.stderr.write("_root ignore, returning %s\n" % (file_path_from_root))
>>>>>>> b06a1859

    #   --root=FAKE_DIR is ignored
    return file_path_from_root

  file_path_from_root = FixupPathFromRoot()
  return re.sub(r'[^a-zA-Z0-9]', '_', file_path_from_root).upper() + '_'


def CheckForHeaderGuard(filename, clean_lines, error):
  """Checks that the file contains a header guard.

  Logs an error if no #ifndef header guard is present.  For other
  headers, checks that the full pathname is used.

  Args:
    filename: The name of the C++ header file.
    clean_lines: A CleansedLines instance containing the file.
    error: The function to call with any errors found.
  """

  # Don't check for header guards if there are error suppression
  # comments somewhere in this file.
  #
  # Because this is silencing a warning for a nonexistent line, we
  # only support the very specific NOLINT(build/header_guard) syntax,
  # and not the general NOLINT or NOLINT(*) syntax.
  raw_lines = clean_lines.lines_without_raw_strings
  for i in raw_lines:
    if Search(r'//\s*NOLINT\(build/header_guard\)', i):
      return

  # Allow pragma once instead of header guards
  for i in raw_lines:
    if Search(r'^\s*#pragma\s+once', i):
      return

  cppvar = GetHeaderGuardCPPVariable(filename)

  ifndef = ''
  ifndef_linenum = 0
  define = ''
  endif = ''
  endif_linenum = 0
  for linenum, line in enumerate(raw_lines):
    linesplit = line.split()
    if len(linesplit) >= 2:
      # find the first occurrence of #ifndef and #define, save arg
      if not ifndef and linesplit[0] == '#ifndef':
        # set ifndef to the header guard presented on the #ifndef line.
        ifndef = linesplit[1]
        ifndef_linenum = linenum
      if not define and linesplit[0] == '#define':
        define = linesplit[1]
    # find the last occurrence of #endif, save entire line
    if line.startswith('#endif'):
      endif = line
      endif_linenum = linenum

  if not ifndef or not define or ifndef != define:
    error(filename, 0, 'build/header_guard', 5,
          'No #ifndef header guard found, suggested CPP variable is: %s' %
          cppvar)
    return

  # The guard should be PATH_FILE_H_, but we also allow PATH_FILE_H__
  # for backward compatibility.
  if ifndef != cppvar:
    error_level = 0
    if ifndef != cppvar + '_':
      error_level = 5

    ParseNolintSuppressions(filename, raw_lines[ifndef_linenum], ifndef_linenum,
                            error)
    error(filename, ifndef_linenum, 'build/header_guard', error_level,
          '#ifndef header guard has wrong style, please use: %s' % cppvar)

  # Check for "//" comments on endif line.
  ParseNolintSuppressions(filename, raw_lines[endif_linenum], endif_linenum,
                          error)
  match = Match(r'#endif\s*//\s*' + cppvar + r'(_)?\b', endif)
  if match:
    if match.group(1) == '_':
      # Issue low severity warning for deprecated double trailing underscore
      error(filename, endif_linenum, 'build/header_guard', 0,
            '#endif line should be "#endif  // %s"' % cppvar)
    return

  # Didn't find the corresponding "//" comment.  If this file does not
  # contain any "//" comments at all, it could be that the compiler
  # only wants "/**/" comments, look for those instead.
  no_single_line_comments = True
  for i in xrange(1, len(raw_lines) - 1):
    line = raw_lines[i]
    if Match(r'^(?:(?:\'(?:\.|[^\'])*\')|(?:"(?:\.|[^"])*")|[^\'"])*//', line):
      no_single_line_comments = False
      break

  if no_single_line_comments:
    match = Match(r'#endif\s*/\*\s*' + cppvar + r'(_)?\s*\*/', endif)
    if match:
      if match.group(1) == '_':
        # Low severity warning for double trailing underscore
        error(filename, endif_linenum, 'build/header_guard', 0,
              '#endif line should be "#endif  /* %s */"' % cppvar)
      return

  # Didn't find anything
  error(filename, endif_linenum, 'build/header_guard', 5,
        '#endif line should be "#endif  // %s"' % cppvar)


def CheckHeaderFileIncluded(filename, include_state, error):
  """Logs an error if a source file does not include its header."""

  # Do not check test files
  fileinfo = FileInfo(filename)
  if Search(_TEST_FILE_SUFFIX, fileinfo.BaseName()):
    return

  for ext in GetHeaderExtensions():
    basefilename = filename[0:len(filename) - len(fileinfo.Extension())]
    headerfile = basefilename + '.' + ext
    if not os.path.exists(headerfile):
      continue
    headername = FileInfo(headerfile).RepositoryName()
    first_include = None
    include_uses_unix_dir_aliases = False
    for section_list in include_state.include_list:
      for f in section_list:
        include_text = f[0]
        if "./" in include_text:
          include_uses_unix_dir_aliases = True
        if headername in include_text or include_text in headername:
          return
        if not first_include:
          first_include = f[1]

    message = '%s should include its header file %s' % (fileinfo.RepositoryName(), headername)
    if include_uses_unix_dir_aliases:
      message += ". Relative paths like . and .. are not allowed."

    error(filename, first_include, 'build/include', 5, message)


def CheckForBadCharacters(filename, lines, error):
  """Logs an error for each line containing bad characters.

  Two kinds of bad characters:

  1. Unicode replacement characters: These indicate that either the file
  contained invalid UTF-8 (likely) or Unicode replacement characters (which
  it shouldn't).  Note that it's possible for this to throw off line
  numbering if the invalid UTF-8 occurred adjacent to a newline.

  2. NUL bytes.  These are problematic for some tools.

  Args:
    filename: The name of the current file.
    lines: An array of strings, each representing a line of the file.
    error: The function to call with any errors found.
  """
  for linenum, line in enumerate(lines):
    if unicode_escape_decode('\ufffd') in line:
      error(filename, linenum, 'readability/utf8', 5,
            'Line contains invalid UTF-8 (or Unicode replacement character).')
    if '\0' in line:
      error(filename, linenum, 'readability/nul', 5, 'Line contains NUL byte.')


def CheckForNewlineAtEOF(filename, lines, error):
  """Logs an error if there is no newline char at the end of the file.

  Args:
    filename: The name of the current file.
    lines: An array of strings, each representing a line of the file.
    error: The function to call with any errors found.
  """

  # The array lines() was created by adding two newlines to the
  # original file (go figure), then splitting on \n.
  # To verify that the file ends in \n, we just have to make sure the
  # last-but-two element of lines() exists and is empty.
  if len(lines) < 3 or lines[-2]:
    error(filename, len(lines) - 2, 'whitespace/ending_newline', 5,
          'Could not find a newline character at the end of the file.')


def CheckForMultilineCommentsAndStrings(filename, clean_lines, linenum, error):
  """Logs an error if we see /* ... */ or "..." that extend past one line.

  /* ... */ comments are legit inside macros, for one line.
  Otherwise, we prefer // comments, so it's ok to warn about the
  other.  Likewise, it's ok for strings to extend across multiple
  lines, as long as a line continuation character (backslash)
  terminates each line. Although not currently prohibited by the C++
  style guide, it's ugly and unnecessary. We don't do well with either
  in this lint program, so we warn about both.

  Args:
    filename: The name of the current file.
    clean_lines: A CleansedLines instance containing the file.
    linenum: The number of the line to check.
    error: The function to call with any errors found.
  """
  line = clean_lines.elided[linenum]

  # Remove all \\ (escaped backslashes) from the line. They are OK, and the
  # second (escaped) slash may trigger later \" detection erroneously.
  line = line.replace('\\\\', '')

  if line.count('/*') > line.count('*/'):
    error(filename, linenum, 'readability/multiline_comment', 5,
          'Complex multi-line /*...*/-style comment found. '
          'Lint may give bogus warnings.  '
          'Consider replacing these with //-style comments, '
          'with #if 0...#endif, '
          'or with more clearly structured multi-line comments.')

  if (line.count('"') - line.count('\\"')) % 2:
    error(filename, linenum, 'readability/multiline_string', 5,
          'Multi-line string ("...") found.  This lint script doesn\'t '
          'do well with such strings, and may give bogus warnings.  '
          'Use C++11 raw strings or concatenation instead.')


# (non-threadsafe name, thread-safe alternative, validation pattern)
#
# The validation pattern is used to eliminate false positives such as:
#  _rand();               // false positive due to substring match.
#  ->rand();              // some member function rand().
#  ACMRandom rand(seed);  // some variable named rand.
#  ISAACRandom rand();    // another variable named rand.
#
# Basically we require the return value of these functions to be used
# in some expression context on the same line by matching on some
# operator before the function name.  This eliminates constructors and
# member function calls.
_UNSAFE_FUNC_PREFIX = r'(?:[-+*/=%^&|(<]\s*|>\s+)'
_THREADING_LIST = (
    ('asctime(', 'asctime_r(', _UNSAFE_FUNC_PREFIX + r'asctime\([^)]+\)'),
    ('ctime(', 'ctime_r(', _UNSAFE_FUNC_PREFIX + r'ctime\([^)]+\)'),
    ('getgrgid(', 'getgrgid_r(', _UNSAFE_FUNC_PREFIX + r'getgrgid\([^)]+\)'),
    ('getgrnam(', 'getgrnam_r(', _UNSAFE_FUNC_PREFIX + r'getgrnam\([^)]+\)'),
    ('getlogin(', 'getlogin_r(', _UNSAFE_FUNC_PREFIX + r'getlogin\(\)'),
    ('getpwnam(', 'getpwnam_r(', _UNSAFE_FUNC_PREFIX + r'getpwnam\([^)]+\)'),
    ('getpwuid(', 'getpwuid_r(', _UNSAFE_FUNC_PREFIX + r'getpwuid\([^)]+\)'),
    ('gmtime(', 'gmtime_r(', _UNSAFE_FUNC_PREFIX + r'gmtime\([^)]+\)'),
    ('localtime(', 'localtime_r(', _UNSAFE_FUNC_PREFIX + r'localtime\([^)]+\)'),
    ('rand(', 'rand_r(', _UNSAFE_FUNC_PREFIX + r'rand\(\)'),
    ('strtok(', 'strtok_r(',
     _UNSAFE_FUNC_PREFIX + r'strtok\([^)]+\)'),
    ('ttyname(', 'ttyname_r(', _UNSAFE_FUNC_PREFIX + r'ttyname\([^)]+\)'),
    )


def CheckPosixThreading(filename, clean_lines, linenum, error):
  """Checks for calls to thread-unsafe functions.

  Much code has been originally written without consideration of
  multi-threading. Also, engineers are relying on their old experience;
  they have learned posix before threading extensions were added. These
  tests guide the engineers to use thread-safe functions (when using
  posix directly).

  Args:
    filename: The name of the current file.
    clean_lines: A CleansedLines instance containing the file.
    linenum: The number of the line to check.
    error: The function to call with any errors found.
  """
  line = clean_lines.elided[linenum]
  for single_thread_func, multithread_safe_func, pattern in _THREADING_LIST:
    # Additional pattern matching check to confirm that this is the
    # function we are looking for
    if Search(pattern, line):
      error(filename, linenum, 'runtime/threadsafe_fn', 2,
            'Consider using ' + multithread_safe_func +
            '...) instead of ' + single_thread_func +
            '...) for improved thread safety.')


def CheckVlogArguments(filename, clean_lines, linenum, error):
  """Checks that VLOG() is only used for defining a logging level.

  For example, VLOG(2) is correct. VLOG(INFO), VLOG(WARNING), VLOG(ERROR), and
  VLOG(FATAL) are not.

  Args:
    filename: The name of the current file.
    clean_lines: A CleansedLines instance containing the file.
    linenum: The number of the line to check.
    error: The function to call with any errors found.
  """
  line = clean_lines.elided[linenum]
  if Search(r'\bVLOG\((INFO|ERROR|WARNING|DFATAL|FATAL)\)', line):
    error(filename, linenum, 'runtime/vlog', 5,
          'VLOG() should be used with numeric verbosity level.  '
          'Use LOG() if you want symbolic severity levels.')

# Matches invalid increment: *count++, which moves pointer instead of
# incrementing a value.
_RE_PATTERN_INVALID_INCREMENT = re.compile(
    r'^\s*\*\w+(\+\+|--);')


def CheckInvalidIncrement(filename, clean_lines, linenum, error):
  """Checks for invalid increment *count++.

  For example following function:
  void increment_counter(int* count) {
    *count++;
  }
  is invalid, because it effectively does count++, moving pointer, and should
  be replaced with ++*count, (*count)++ or *count += 1.

  Args:
    filename: The name of the current file.
    clean_lines: A CleansedLines instance containing the file.
    linenum: The number of the line to check.
    error: The function to call with any errors found.
  """
  line = clean_lines.elided[linenum]
  if _RE_PATTERN_INVALID_INCREMENT.match(line):
    error(filename, linenum, 'runtime/invalid_increment', 5,
          'Changing pointer instead of value (or unused value of operator*).')


def IsMacroDefinition(clean_lines, linenum):
  if Search(r'^#define', clean_lines[linenum]):
    return True

  if linenum > 0 and Search(r'\\$', clean_lines[linenum - 1]):
    return True

  return False


def IsForwardClassDeclaration(clean_lines, linenum):
  return Match(r'^\s*(\btemplate\b)*.*class\s+\w+;\s*$', clean_lines[linenum])


class _BlockInfo(object):
  """Stores information about a generic block of code."""

  def __init__(self, linenum, seen_open_brace):
    self.starting_linenum = linenum
    self.seen_open_brace = seen_open_brace
    self.open_parentheses = 0
    self.inline_asm = _NO_ASM
    self.check_namespace_indentation = False

  def CheckBegin(self, filename, clean_lines, linenum, error):
    """Run checks that applies to text up to the opening brace.

    This is mostly for checking the text after the class identifier
    and the "{", usually where the base class is specified.  For other
    blocks, there isn't much to check, so we always pass.

    Args:
      filename: The name of the current file.
      clean_lines: A CleansedLines instance containing the file.
      linenum: The number of the line to check.
      error: The function to call with any errors found.
    """
    pass

  def CheckEnd(self, filename, clean_lines, linenum, error):
    """Run checks that applies to text after the closing brace.

    This is mostly used for checking end of namespace comments.

    Args:
      filename: The name of the current file.
      clean_lines: A CleansedLines instance containing the file.
      linenum: The number of the line to check.
      error: The function to call with any errors found.
    """
    pass

  def IsBlockInfo(self):
    """Returns true if this block is a _BlockInfo.

    This is convenient for verifying that an object is an instance of
    a _BlockInfo, but not an instance of any of the derived classes.

    Returns:
      True for this class, False for derived classes.
    """
    return self.__class__ == _BlockInfo


class _ExternCInfo(_BlockInfo):
  """Stores information about an 'extern "C"' block."""

  def __init__(self, linenum):
    _BlockInfo.__init__(self, linenum, True)


class _ClassInfo(_BlockInfo):
  """Stores information about a class."""

  def __init__(self, name, class_or_struct, clean_lines, linenum):
    _BlockInfo.__init__(self, linenum, False)
    self.name = name
    self.is_derived = False
    self.check_namespace_indentation = True
    if class_or_struct == 'struct':
      self.access = 'public'
      self.is_struct = True
    else:
      self.access = 'private'
      self.is_struct = False

    # Remember initial indentation level for this class.  Using raw_lines here
    # instead of elided to account for leading comments.
    self.class_indent = GetIndentLevel(clean_lines.raw_lines[linenum])

    # Try to find the end of the class.  This will be confused by things like:
    #   class A {
    #   } *x = { ...
    #
    # But it's still good enough for CheckSectionSpacing.
    self.last_line = 0
    depth = 0
    for i in range(linenum, clean_lines.NumLines()):
      line = clean_lines.elided[i]
      depth += line.count('{') - line.count('}')
      if not depth:
        self.last_line = i
        break

  def CheckBegin(self, filename, clean_lines, linenum, error):
    # Look for a bare ':'
    if Search('(^|[^:]):($|[^:])', clean_lines.elided[linenum]):
      self.is_derived = True

  def CheckEnd(self, filename, clean_lines, linenum, error):
    # If there is a DISALLOW macro, it should appear near the end of
    # the class.
    seen_last_thing_in_class = False
    for i in xrange(linenum - 1, self.starting_linenum, -1):
      match = Search(
          r'\b(DISALLOW_COPY_AND_ASSIGN|DISALLOW_IMPLICIT_CONSTRUCTORS)\(' +
          self.name + r'\)',
          clean_lines.elided[i])
      if match:
        if seen_last_thing_in_class:
          error(filename, i, 'readability/constructors', 3,
                match.group(1) + ' should be the last thing in the class')
        break

      if not Match(r'^\s*$', clean_lines.elided[i]):
        seen_last_thing_in_class = True

    # Check that closing brace is aligned with beginning of the class.
    # Only do this if the closing brace is indented by only whitespaces.
    # This means we will not check single-line class definitions.
    indent = Match(r'^( *)\}', clean_lines.elided[linenum])
    if indent and len(indent.group(1)) != self.class_indent:
      if self.is_struct:
        parent = 'struct ' + self.name
      else:
        parent = 'class ' + self.name
      error(filename, linenum, 'whitespace/indent', 3,
            'Closing brace should be aligned with beginning of %s' % parent)


class _NamespaceInfo(_BlockInfo):
  """Stores information about a namespace."""

  def __init__(self, name, linenum):
    _BlockInfo.__init__(self, linenum, False)
    self.name = name or ''
    self.check_namespace_indentation = True

  def CheckEnd(self, filename, clean_lines, linenum, error):
    """Check end of namespace comments."""
    line = clean_lines.raw_lines[linenum]

    # Check how many lines is enclosed in this namespace.  Don't issue
    # warning for missing namespace comments if there aren't enough
    # lines.  However, do apply checks if there is already an end of
    # namespace comment and it's incorrect.
    #
    # TODO(unknown): We always want to check end of namespace comments
    # if a namespace is large, but sometimes we also want to apply the
    # check if a short namespace contained nontrivial things (something
    # other than forward declarations).  There is currently no logic on
    # deciding what these nontrivial things are, so this check is
    # triggered by namespace size only, which works most of the time.
    if (linenum - self.starting_linenum < 10
        and not Match(r'^\s*};*\s*(//|/\*).*\bnamespace\b', line)):
      return

    # Look for matching comment at end of namespace.
    #
    # Note that we accept C style "/* */" comments for terminating
    # namespaces, so that code that terminate namespaces inside
    # preprocessor macros can be cpplint clean.
    #
    # We also accept stuff like "// end of namespace <name>." with the
    # period at the end.
    #
    # Besides these, we don't accept anything else, otherwise we might
    # get false negatives when existing comment is a substring of the
    # expected namespace.
    if self.name:
      # Named namespace
      if not Match((r'^\s*};*\s*(//|/\*).*\bnamespace\s+' +
                    re.escape(self.name) + r'[\*/\.\\\s]*$'),
                   line):
        error(filename, linenum, 'readability/namespace', 5,
              'Namespace should be terminated with "// namespace %s"' %
              self.name)
    else:
      # Anonymous namespace
      if not Match(r'^\s*};*\s*(//|/\*).*\bnamespace[\*/\.\\\s]*$', line):
        # If "// namespace anonymous" or "// anonymous namespace (more text)",
        # mention "// anonymous namespace" as an acceptable form
        if Match(r'^\s*}.*\b(namespace anonymous|anonymous namespace)\b', line):
          error(filename, linenum, 'readability/namespace', 5,
                'Anonymous namespace should be terminated with "// namespace"'
                ' or "// anonymous namespace"')
        else:
          error(filename, linenum, 'readability/namespace', 5,
                'Anonymous namespace should be terminated with "// namespace"')


class _PreprocessorInfo(object):
  """Stores checkpoints of nesting stacks when #if/#else is seen."""

  def __init__(self, stack_before_if):
    # The entire nesting stack before #if
    self.stack_before_if = stack_before_if

    # The entire nesting stack up to #else
    self.stack_before_else = []

    # Whether we have already seen #else or #elif
    self.seen_else = False


class NestingState(object):
  """Holds states related to parsing braces."""

  def __init__(self):
    # Stack for tracking all braces.  An object is pushed whenever we
    # see a "{", and popped when we see a "}".  Only 3 types of
    # objects are possible:
    # - _ClassInfo: a class or struct.
    # - _NamespaceInfo: a namespace.
    # - _BlockInfo: some other type of block.
    self.stack = []

    # Top of the previous stack before each Update().
    #
    # Because the nesting_stack is updated at the end of each line, we
    # had to do some convoluted checks to find out what is the current
    # scope at the beginning of the line.  This check is simplified by
    # saving the previous top of nesting stack.
    #
    # We could save the full stack, but we only need the top.  Copying
    # the full nesting stack would slow down cpplint by ~10%.
    self.previous_stack_top = []

    # Stack of _PreprocessorInfo objects.
    self.pp_stack = []

  def SeenOpenBrace(self):
    """Check if we have seen the opening brace for the innermost block.

    Returns:
      True if we have seen the opening brace, False if the innermost
      block is still expecting an opening brace.
    """
    return (not self.stack) or self.stack[-1].seen_open_brace

  def InNamespaceBody(self):
    """Check if we are currently one level inside a namespace body.

    Returns:
      True if top of the stack is a namespace block, False otherwise.
    """
    return self.stack and isinstance(self.stack[-1], _NamespaceInfo)

  def InExternC(self):
    """Check if we are currently one level inside an 'extern "C"' block.

    Returns:
      True if top of the stack is an extern block, False otherwise.
    """
    return self.stack and isinstance(self.stack[-1], _ExternCInfo)

  def InClassDeclaration(self):
    """Check if we are currently one level inside a class or struct declaration.

    Returns:
      True if top of the stack is a class/struct, False otherwise.
    """
    return self.stack and isinstance(self.stack[-1], _ClassInfo)

  def InAsmBlock(self):
    """Check if we are currently one level inside an inline ASM block.

    Returns:
      True if the top of the stack is a block containing inline ASM.
    """
    return self.stack and self.stack[-1].inline_asm != _NO_ASM

  def InTemplateArgumentList(self, clean_lines, linenum, pos):
    """Check if current position is inside template argument list.

    Args:
      clean_lines: A CleansedLines instance containing the file.
      linenum: The number of the line to check.
      pos: position just after the suspected template argument.
    Returns:
      True if (linenum, pos) is inside template arguments.
    """
    while linenum < clean_lines.NumLines():
      # Find the earliest character that might indicate a template argument
      line = clean_lines.elided[linenum]
      match = Match(r'^[^{};=\[\]\.<>]*(.)', line[pos:])
      if not match:
        linenum += 1
        pos = 0
        continue
      token = match.group(1)
      pos += len(match.group(0))

      # These things do not look like template argument list:
      #   class Suspect {
      #   class Suspect x; }
      if token in ('{', '}', ';'): return False

      # These things look like template argument list:
      #   template <class Suspect>
      #   template <class Suspect = default_value>
      #   template <class Suspect[]>
      #   template <class Suspect...>
      if token in ('>', '=', '[', ']', '.'): return True

      # Check if token is an unmatched '<'.
      # If not, move on to the next character.
      if token != '<':
        pos += 1
        if pos >= len(line):
          linenum += 1
          pos = 0
        continue

      # We can't be sure if we just find a single '<', and need to
      # find the matching '>'.
      (_, end_line, end_pos) = CloseExpression(clean_lines, linenum, pos - 1)
      if end_pos < 0:
        # Not sure if template argument list or syntax error in file
        return False
      linenum = end_line
      pos = end_pos
    return False

  def UpdatePreprocessor(self, line):
    """Update preprocessor stack.

    We need to handle preprocessors due to classes like this:
      #ifdef SWIG
      struct ResultDetailsPageElementExtensionPoint {
      #else
      struct ResultDetailsPageElementExtensionPoint : public Extension {
      #endif

    We make the following assumptions (good enough for most files):
    - Preprocessor condition evaluates to true from #if up to first
      #else/#elif/#endif.

    - Preprocessor condition evaluates to false from #else/#elif up
      to #endif.  We still perform lint checks on these lines, but
      these do not affect nesting stack.

    Args:
      line: current line to check.
    """
    if Match(r'^\s*#\s*(if|ifdef|ifndef)\b', line):
      # Beginning of #if block, save the nesting stack here.  The saved
      # stack will allow us to restore the parsing state in the #else case.
      self.pp_stack.append(_PreprocessorInfo(copy.deepcopy(self.stack)))
    elif Match(r'^\s*#\s*(else|elif)\b', line):
      # Beginning of #else block
      if self.pp_stack:
        if not self.pp_stack[-1].seen_else:
          # This is the first #else or #elif block.  Remember the
          # whole nesting stack up to this point.  This is what we
          # keep after the #endif.
          self.pp_stack[-1].seen_else = True
          self.pp_stack[-1].stack_before_else = copy.deepcopy(self.stack)

        # Restore the stack to how it was before the #if
        self.stack = copy.deepcopy(self.pp_stack[-1].stack_before_if)
      else:
        # TODO(unknown): unexpected #else, issue warning?
        pass
    elif Match(r'^\s*#\s*endif\b', line):
      # End of #if or #else blocks.
      if self.pp_stack:
        # If we saw an #else, we will need to restore the nesting
        # stack to its former state before the #else, otherwise we
        # will just continue from where we left off.
        if self.pp_stack[-1].seen_else:
          # Here we can just use a shallow copy since we are the last
          # reference to it.
          self.stack = self.pp_stack[-1].stack_before_else
        # Drop the corresponding #if
        self.pp_stack.pop()
      else:
        # TODO(unknown): unexpected #endif, issue warning?
        pass

  # TODO(unknown): Update() is too long, but we will refactor later.
  def Update(self, filename, clean_lines, linenum, error):
    """Update nesting state with current line.

    Args:
      filename: The name of the current file.
      clean_lines: A CleansedLines instance containing the file.
      linenum: The number of the line to check.
      error: The function to call with any errors found.
    """
    line = clean_lines.elided[linenum]

    # Remember top of the previous nesting stack.
    #
    # The stack is always pushed/popped and not modified in place, so
    # we can just do a shallow copy instead of copy.deepcopy.  Using
    # deepcopy would slow down cpplint by ~28%.
    if self.stack:
      self.previous_stack_top = self.stack[-1]
    else:
      self.previous_stack_top = None

    # Update pp_stack
    self.UpdatePreprocessor(line)

    # Count parentheses.  This is to avoid adding struct arguments to
    # the nesting stack.
    if self.stack:
      inner_block = self.stack[-1]
      depth_change = line.count('(') - line.count(')')
      inner_block.open_parentheses += depth_change

      # Also check if we are starting or ending an inline assembly block.
      if inner_block.inline_asm in (_NO_ASM, _END_ASM):
        if (depth_change != 0 and
            inner_block.open_parentheses == 1 and
            _MATCH_ASM.match(line)):
          # Enter assembly block
          inner_block.inline_asm = _INSIDE_ASM
        else:
          # Not entering assembly block.  If previous line was _END_ASM,
          # we will now shift to _NO_ASM state.
          inner_block.inline_asm = _NO_ASM
      elif (inner_block.inline_asm == _INSIDE_ASM and
            inner_block.open_parentheses == 0):
        # Exit assembly block
        inner_block.inline_asm = _END_ASM

    # Consume namespace declaration at the beginning of the line.  Do
    # this in a loop so that we catch same line declarations like this:
    #   namespace proto2 { namespace bridge { class MessageSet; } }
    while True:
      # Match start of namespace.  The "\b\s*" below catches namespace
      # declarations even if it weren't followed by a whitespace, this
      # is so that we don't confuse our namespace checker.  The
      # missing spaces will be flagged by CheckSpacing.
      namespace_decl_match = Match(r'^\s*namespace\b\s*([:\w]+)?(.*)$', line)
      if not namespace_decl_match:
        break

      new_namespace = _NamespaceInfo(namespace_decl_match.group(1), linenum)
      self.stack.append(new_namespace)

      line = namespace_decl_match.group(2)
      if line.find('{') != -1:
        new_namespace.seen_open_brace = True
        line = line[line.find('{') + 1:]

    # Look for a class declaration in whatever is left of the line
    # after parsing namespaces.  The regexp accounts for decorated classes
    # such as in:
    #   class LOCKABLE API Object {
    #   };
    class_decl_match = Match(
        r'^(\s*(?:template\s*<[\w\s<>,:=]*>\s*)?'
        r'(class|struct)\s+(?:[a-zA-Z0-9_]+\s+)*(\w+(?:::\w+)*))'
        r'(.*)$', line)
    if (class_decl_match and
        (not self.stack or self.stack[-1].open_parentheses == 0)):
      # We do not want to accept classes that are actually template arguments:
      #   template <class Ignore1,
      #             class Ignore2 = Default<Args>,
      #             template <Args> class Ignore3>
      #   void Function() {};
      #
      # To avoid template argument cases, we scan forward and look for
      # an unmatched '>'.  If we see one, assume we are inside a
      # template argument list.
      end_declaration = len(class_decl_match.group(1))
      if not self.InTemplateArgumentList(clean_lines, linenum, end_declaration):
        self.stack.append(_ClassInfo(
            class_decl_match.group(3), class_decl_match.group(2),
            clean_lines, linenum))
        line = class_decl_match.group(4)

    # If we have not yet seen the opening brace for the innermost block,
    # run checks here.
    if not self.SeenOpenBrace():
      self.stack[-1].CheckBegin(filename, clean_lines, linenum, error)

    # Update access control if we are inside a class/struct
    if self.stack and isinstance(self.stack[-1], _ClassInfo):
      classinfo = self.stack[-1]
      access_match = Match(
          r'^(.*)\b(public|private|protected|signals)(\s+(?:slots\s*)?)?'
          r':(?:[^:]|$)',
          line)
      if access_match:
        classinfo.access = access_match.group(2)

        # Check that access keywords are indented +1 space.  Skip this
        # check if the keywords are not preceded by whitespaces.
        indent = access_match.group(1)
        if (len(indent) != classinfo.class_indent + 1 and
            Match(r'^\s*$', indent)):
          if classinfo.is_struct:
            parent = 'struct ' + classinfo.name
          else:
            parent = 'class ' + classinfo.name
          slots = ''
          if access_match.group(3):
            slots = access_match.group(3)
          error(filename, linenum, 'whitespace/indent', 3,
                '%s%s: should be indented +1 space inside %s' % (
                    access_match.group(2), slots, parent))

    # Consume braces or semicolons from what's left of the line
    while True:
      # Match first brace, semicolon, or closed parenthesis.
      matched = Match(r'^[^{;)}]*([{;)}])(.*)$', line)
      if not matched:
        break

      token = matched.group(1)
      if token == '{':
        # If namespace or class hasn't seen a opening brace yet, mark
        # namespace/class head as complete.  Push a new block onto the
        # stack otherwise.
        if not self.SeenOpenBrace():
          self.stack[-1].seen_open_brace = True
        elif Match(r'^extern\s*"[^"]*"\s*\{', line):
          self.stack.append(_ExternCInfo(linenum))
        else:
          self.stack.append(_BlockInfo(linenum, True))
          if _MATCH_ASM.match(line):
            self.stack[-1].inline_asm = _BLOCK_ASM

      elif token == ';' or token == ')':
        # If we haven't seen an opening brace yet, but we already saw
        # a semicolon, this is probably a forward declaration.  Pop
        # the stack for these.
        #
        # Similarly, if we haven't seen an opening brace yet, but we
        # already saw a closing parenthesis, then these are probably
        # function arguments with extra "class" or "struct" keywords.
        # Also pop these stack for these.
        if not self.SeenOpenBrace():
          self.stack.pop()
      else:  # token == '}'
        # Perform end of block checks and pop the stack.
        if self.stack:
          self.stack[-1].CheckEnd(filename, clean_lines, linenum, error)
          self.stack.pop()
      line = matched.group(2)

  def InnermostClass(self):
    """Get class info on the top of the stack.

    Returns:
      A _ClassInfo object if we are inside a class, or None otherwise.
    """
    for i in range(len(self.stack), 0, -1):
      classinfo = self.stack[i - 1]
      if isinstance(classinfo, _ClassInfo):
        return classinfo
    return None

  def CheckCompletedBlocks(self, filename, error):
    """Checks that all classes and namespaces have been completely parsed.

    Call this when all lines in a file have been processed.
    Args:
      filename: The name of the current file.
      error: The function to call with any errors found.
    """
    # Note: This test can result in false positives if #ifdef constructs
    # get in the way of brace matching. See the testBuildClass test in
    # cpplint_unittest.py for an example of this.
    for obj in self.stack:
      if isinstance(obj, _ClassInfo):
        error(filename, obj.starting_linenum, 'build/class', 5,
              'Failed to find complete declaration of class %s' %
              obj.name)
      elif isinstance(obj, _NamespaceInfo):
        error(filename, obj.starting_linenum, 'build/namespaces', 5,
              'Failed to find complete declaration of namespace %s' %
              obj.name)


def CheckForNonStandardConstructs(filename, clean_lines, linenum,
                                  nesting_state, error):
  r"""Logs an error if we see certain non-ANSI constructs ignored by gcc-2.

  Complain about several constructs which gcc-2 accepts, but which are
  not standard C++.  Warning about these in lint is one way to ease the
  transition to new compilers.
  - put storage class first (e.g. "static const" instead of "const static").
  - "%lld" instead of %qd" in printf-type functions.
  - "%1$d" is non-standard in printf-type functions.
  - "\%" is an undefined character escape sequence.
  - text after #endif is not allowed.
  - invalid inner-style forward declaration.
  - >? and <? operators, and their >?= and <?= cousins.

  Additionally, check for constructor/destructor style violations and reference
  members, as it is very convenient to do so while checking for
  gcc-2 compliance.

  Args:
    filename: The name of the current file.
    clean_lines: A CleansedLines instance containing the file.
    linenum: The number of the line to check.
    nesting_state: A NestingState instance which maintains information about
                   the current stack of nested blocks being parsed.
    error: A callable to which errors are reported, which takes 4 arguments:
           filename, line number, error level, and message
  """

  # Remove comments from the line, but leave in strings for now.
  line = clean_lines.lines[linenum]

  if Search(r'printf\s*\(.*".*%[-+ ]?\d*q', line):
    error(filename, linenum, 'runtime/printf_format', 3,
          '%q in format strings is deprecated.  Use %ll instead.')

  if Search(r'printf\s*\(.*".*%\d+\$', line):
    error(filename, linenum, 'runtime/printf_format', 2,
          '%N$ formats are unconventional.  Try rewriting to avoid them.')

  # Remove escaped backslashes before looking for undefined escapes.
  line = line.replace('\\\\', '')

  if Search(r'("|\').*\\(%|\[|\(|{)', line):
    error(filename, linenum, 'build/printf_format', 3,
          '%, [, (, and { are undefined character escapes.  Unescape them.')

  # For the rest, work with both comments and strings removed.
  line = clean_lines.elided[linenum]

  if Search(r'\b(const|volatile|void|char|short|int|long'
            r'|float|double|signed|unsigned'
            r'|schar|u?int8|u?int16|u?int32|u?int64)'
            r'\s+(register|static|extern|typedef)\b',
            line):
    error(filename, linenum, 'build/storage_class', 5,
          'Storage-class specifier (static, extern, typedef, etc) should be '
          'at the beginning of the declaration.')

  if Match(r'\s*#\s*endif\s*[^/\s]+', line):
    error(filename, linenum, 'build/endif_comment', 5,
          'Uncommented text after #endif is non-standard.  Use a comment.')

  if Match(r'\s*class\s+(\w+\s*::\s*)+\w+\s*;', line):
    error(filename, linenum, 'build/forward_decl', 5,
          'Inner-style forward declarations are invalid.  Remove this line.')

  if Search(r'(\w+|[+-]?\d+(\.\d*)?)\s*(<|>)\?=?\s*(\w+|[+-]?\d+)(\.\d*)?',
            line):
    error(filename, linenum, 'build/deprecated', 3,
          '>? and <? (max and min) operators are non-standard and deprecated.')

  if Search(r'^\s*const\s*string\s*&\s*\w+\s*;', line):
    # TODO(unknown): Could it be expanded safely to arbitrary references,
    # without triggering too many false positives? The first
    # attempt triggered 5 warnings for mostly benign code in the regtest, hence
    # the restriction.
    # Here's the original regexp, for the reference:
    # type_name = r'\w+((\s*::\s*\w+)|(\s*<\s*\w+?\s*>))?'
    # r'\s*const\s*' + type_name + '\s*&\s*\w+\s*;'
    error(filename, linenum, 'runtime/member_string_references', 2,
          'const string& members are dangerous. It is much better to use '
          'alternatives, such as pointers or simple constants.')

  # Everything else in this function operates on class declarations.
  # Return early if the top of the nesting stack is not a class, or if
  # the class head is not completed yet.
  classinfo = nesting_state.InnermostClass()
  if not classinfo or not classinfo.seen_open_brace:
    return

  # The class may have been declared with namespace or classname qualifiers.
  # The constructor and destructor will not have those qualifiers.
  base_classname = classinfo.name.split('::')[-1]

  # Look for single-argument constructors that aren't marked explicit.
  # Technically a valid construct, but against style.
  explicit_constructor_match = Match(
      r'\s+(?:(?:inline|constexpr)\s+)*(explicit\s+)?'
      r'(?:(?:inline|constexpr)\s+)*%s\s*'
      r'\(((?:[^()]|\([^()]*\))*)\)'
      % re.escape(base_classname),
      line)

  if explicit_constructor_match:
    is_marked_explicit = explicit_constructor_match.group(1)

    if not explicit_constructor_match.group(2):
      constructor_args = []
    else:
      constructor_args = explicit_constructor_match.group(2).split(',')

    # collapse arguments so that commas in template parameter lists and function
    # argument parameter lists don't split arguments in two
    i = 0
    while i < len(constructor_args):
      constructor_arg = constructor_args[i]
      while (constructor_arg.count('<') > constructor_arg.count('>') or
             constructor_arg.count('(') > constructor_arg.count(')')):
        constructor_arg += ',' + constructor_args[i + 1]
        del constructor_args[i + 1]
      constructor_args[i] = constructor_arg
      i += 1

    variadic_args = [arg for arg in constructor_args if '&&...' in arg]
    defaulted_args = [arg for arg in constructor_args if '=' in arg]
    noarg_constructor = (not constructor_args or  # empty arg list
                         # 'void' arg specifier
                         (len(constructor_args) == 1 and
                          constructor_args[0].strip() == 'void'))
    onearg_constructor = ((len(constructor_args) == 1 and  # exactly one arg
                           not noarg_constructor) or
                          # all but at most one arg defaulted
                          (len(constructor_args) >= 1 and
                           not noarg_constructor and
                           len(defaulted_args) >= len(constructor_args) - 1) or
                          # variadic arguments with zero or one argument
                          (len(constructor_args) <= 2 and
                           len(variadic_args) >= 1))
    initializer_list_constructor = bool(
        onearg_constructor and
        Search(r'\bstd\s*::\s*initializer_list\b', constructor_args[0]))
    copy_constructor = bool(
        onearg_constructor and
        Match(r'((const\s+(volatile\s+)?)?|(volatile\s+(const\s+)?))?'
              r'%s(\s*<[^>]*>)?(\s+const)?\s*(?:<\w+>\s*)?&'
              % re.escape(base_classname), constructor_args[0].strip()))

    if (not is_marked_explicit and
        onearg_constructor and
        not initializer_list_constructor and
        not copy_constructor):
      if defaulted_args or variadic_args:
        error(filename, linenum, 'runtime/explicit', 5,
              'Constructors callable with one argument '
              'should be marked explicit.')
      else:
        error(filename, linenum, 'runtime/explicit', 5,
              'Single-parameter constructors should be marked explicit.')
    elif is_marked_explicit and not onearg_constructor:
      if noarg_constructor:
        error(filename, linenum, 'runtime/explicit', 5,
              'Zero-parameter constructors should not be marked explicit.')


def CheckSpacingForFunctionCall(filename, clean_lines, linenum, error):
  """Checks for the correctness of various spacing around function calls.

  Args:
    filename: The name of the current file.
    clean_lines: A CleansedLines instance containing the file.
    linenum: The number of the line to check.
    error: The function to call with any errors found.
  """
  line = clean_lines.elided[linenum]

  # Since function calls often occur inside if/for/while/switch
  # expressions - which have their own, more liberal conventions - we
  # first see if we should be looking inside such an expression for a
  # function call, to which we can apply more strict standards.
  fncall = line    # if there's no control flow construct, look at whole line
  for pattern in (r'\bif\s*\((.*)\)\s*{',
                  r'\bfor\s*\((.*)\)\s*{',
                  r'\bwhile\s*\((.*)\)\s*[{;]',
                  r'\bswitch\s*\((.*)\)\s*{'):
    match = Search(pattern, line)
    if match:
      fncall = match.group(1)    # look inside the parens for function calls
      break

  # Except in if/for/while/switch, there should never be space
  # immediately inside parens (eg "f( 3, 4 )").  We make an exception
  # for nested parens ( (a+b) + c ).  Likewise, there should never be
  # a space before a ( when it's a function argument.  I assume it's a
  # function argument when the char before the whitespace is legal in
  # a function name (alnum + _) and we're not starting a macro. Also ignore
  # pointers and references to arrays and functions coz they're too tricky:
  # we use a very simple way to recognize these:
  # " (something)(maybe-something)" or
  # " (something)(maybe-something," or
  # " (something)[something]"
  # Note that we assume the contents of [] to be short enough that
  # they'll never need to wrap.
  if (  # Ignore control structures.
      not Search(r'\b(if|elif|for|while|switch|return|new|delete|catch|sizeof)\b',
                 fncall) and
      # Ignore pointers/references to functions.
      not Search(r' \([^)]+\)\([^)]*(\)|,$)', fncall) and
      # Ignore pointers/references to arrays.
      not Search(r' \([^)]+\)\[[^\]]+\]', fncall)):
    if Search(r'\w\s*\(\s(?!\s*\\$)', fncall):      # a ( used for a fn call
      error(filename, linenum, 'whitespace/parens', 4,
            'Extra space after ( in function call')
    elif Search(r'\(\s+(?!(\s*\\)|\()', fncall):
      error(filename, linenum, 'whitespace/parens', 2,
            'Extra space after (')
    if (Search(r'\w\s+\(', fncall) and
        not Search(r'_{0,2}asm_{0,2}\s+_{0,2}volatile_{0,2}\s+\(', fncall) and
        not Search(r'#\s*define|typedef|using\s+\w+\s*=', fncall) and
        not Search(r'\w\s+\((\w+::)*\*\w+\)\(', fncall) and
        not Search(r'\bcase\s+\(', fncall)):
      # TODO(unknown): Space after an operator function seem to be a common
      # error, silence those for now by restricting them to highest verbosity.
      if Search(r'\boperator_*\b', line):
        error(filename, linenum, 'whitespace/parens', 0,
              'Extra space before ( in function call')
      else:
        error(filename, linenum, 'whitespace/parens', 4,
              'Extra space before ( in function call')
    # If the ) is followed only by a newline or a { + newline, assume it's
    # part of a control statement (if/while/etc), and don't complain
    if Search(r'[^)]\s+\)\s*[^{\s]', fncall):
      # If the closing parenthesis is preceded by only whitespaces,
      # try to give a more descriptive error message.
      if Search(r'^\s+\)', fncall):
        error(filename, linenum, 'whitespace/parens', 2,
              'Closing ) should be moved to the previous line')
      else:
        error(filename, linenum, 'whitespace/parens', 2,
              'Extra space before )')


def IsBlankLine(line):
  """Returns true if the given line is blank.

  We consider a line to be blank if the line is empty or consists of
  only white spaces.

  Args:
    line: A line of a string.

  Returns:
    True, if the given line is blank.
  """
  return not line or line.isspace()


def CheckForNamespaceIndentation(filename, nesting_state, clean_lines, line,
                                 error):
  is_namespace_indent_item = (
      len(nesting_state.stack) > 1 and
      nesting_state.stack[-1].check_namespace_indentation and
      isinstance(nesting_state.previous_stack_top, _NamespaceInfo) and
      nesting_state.previous_stack_top == nesting_state.stack[-2])

  if ShouldCheckNamespaceIndentation(nesting_state, is_namespace_indent_item,
                                     clean_lines.elided, line):
    CheckItemIndentationInNamespace(filename, clean_lines.elided,
                                    line, error)


def CheckForFunctionLengths(filename, clean_lines, linenum,
                            function_state, error):
  """Reports for long function bodies.

  For an overview why this is done, see:
  https://google-styleguide.googlecode.com/svn/trunk/cppguide.xml#Write_Short_Functions

  Uses a simplistic algorithm assuming other style guidelines
  (especially spacing) are followed.
  Only checks unindented functions, so class members are unchecked.
  Trivial bodies are unchecked, so constructors with huge initializer lists
  may be missed.
  Blank/comment lines are not counted so as to avoid encouraging the removal
  of vertical space and comments just to get through a lint check.
  NOLINT *on the last line of a function* disables this check.

  Args:
    filename: The name of the current file.
    clean_lines: A CleansedLines instance containing the file.
    linenum: The number of the line to check.
    function_state: Current function name and lines in body so far.
    error: The function to call with any errors found.
  """
  lines = clean_lines.lines
  line = lines[linenum]
  joined_line = ''

  starting_func = False
  regexp = r'(\w(\w|::|\*|\&|\s)*)\('  # decls * & space::name( ...
  match_result = Match(regexp, line)
  if match_result:
    # If the name is all caps and underscores, figure it's a macro and
    # ignore it, unless it's TEST or TEST_F.
    function_name = match_result.group(1).split()[-1]
    if function_name == 'TEST' or function_name == 'TEST_F' or (
        not Match(r'[A-Z_]+$', function_name)):
      starting_func = True

  if starting_func:
    body_found = False
    for start_linenum in xrange(linenum, clean_lines.NumLines()):
      start_line = lines[start_linenum]
      joined_line += ' ' + start_line.lstrip()
      if Search(r'(;|})', start_line):  # Declarations and trivial functions
        body_found = True
        break                              # ... ignore
      if Search(r'{', start_line):
        body_found = True
        function = Search(r'((\w|:)*)\(', line).group(1)
        if Match(r'TEST', function):    # Handle TEST... macros
          parameter_regexp = Search(r'(\(.*\))', joined_line)
          if parameter_regexp:             # Ignore bad syntax
            function += parameter_regexp.group(1)
        else:
          function += '()'
        function_state.Begin(function)
        break
    if not body_found:
      # No body for the function (or evidence of a non-function) was found.
      error(filename, linenum, 'readability/fn_size', 5,
            'Lint failed to find start of function body.')
  elif Match(r'^\}\s*$', line):  # function end
    function_state.Check(error, filename, linenum)
    function_state.End()
  elif not Match(r'^\s*$', line):
    function_state.Count()  # Count non-blank/non-comment lines.


_RE_PATTERN_TODO = re.compile(r'^//(\s*)TODO(\(.+?\))?:?(\s|$)?')


def CheckComment(line, filename, linenum, next_line_start, error):
  """Checks for common mistakes in comments.

  Args:
    line: The line in question.
    filename: The name of the current file.
    linenum: The number of the line to check.
    next_line_start: The first non-whitespace column of the next line.
    error: The function to call with any errors found.
  """
  commentpos = line.find('//')
  if commentpos != -1:
    # Check if the // may be in quotes.  If so, ignore it
    if re.sub(r'\\.', '', line[0:commentpos]).count('"') % 2 == 0:
      # Allow one space for new scopes, two spaces otherwise:
      if (not (Match(r'^.*{ *//', line) and next_line_start == commentpos) and
          ((commentpos >= 1 and
            line[commentpos-1] not in string.whitespace) or
           (commentpos >= 2 and
            line[commentpos-2] not in string.whitespace))):
        error(filename, linenum, 'whitespace/comments', 2,
              'At least two spaces is best between code and comments')

      # Checks for common mistakes in TODO comments.
      comment = line[commentpos:]
      match = _RE_PATTERN_TODO.match(comment)
      if match:
        # One whitespace is correct; zero whitespace is handled elsewhere.
        leading_whitespace = match.group(1)
        if len(leading_whitespace) > 1:
          error(filename, linenum, 'whitespace/todo', 2,
                'Too many spaces before TODO')

        username = match.group(2)
        if not username:
          error(filename, linenum, 'readability/todo', 2,
                'Missing username in TODO; it should look like '
                '"// TODO(my_username): Stuff."')

        middle_whitespace = match.group(3)
        # Comparisons made explicit for correctness -- pylint: disable=g-explicit-bool-comparison
        if middle_whitespace != ' ' and middle_whitespace != '':
          error(filename, linenum, 'whitespace/todo', 2,
                'TODO(my_username) should be followed by a space')

      # If the comment contains an alphanumeric character, there
      # should be a space somewhere between it and the // unless
      # it's a /// or //! Doxygen comment.
      if (Match(r'//[^ ]*\w', comment) and
          not Match(r'(///|//\!)(\s+|$)', comment)):
        error(filename, linenum, 'whitespace/comments', 4,
              'Should have a space between // and comment')


def CheckSpacing(filename, clean_lines, linenum, nesting_state, error):
  """Checks for the correctness of various spacing issues in the code.

  Things we check for: spaces around operators, spaces after
  if/for/while/switch, no spaces around parens in function calls, two
  spaces between code and comment, don't start a block with a blank
  line, don't end a function with a blank line, don't add a blank line
  after public/protected/private, don't have too many blank lines in a row.

  Args:
    filename: The name of the current file.
    clean_lines: A CleansedLines instance containing the file.
    linenum: The number of the line to check.
    nesting_state: A NestingState instance which maintains information about
                   the current stack of nested blocks being parsed.
    error: The function to call with any errors found.
  """

  # Don't use "elided" lines here, otherwise we can't check commented lines.
  # Don't want to use "raw" either, because we don't want to check inside C++11
  # raw strings,
  raw = clean_lines.lines_without_raw_strings
  line = raw[linenum]

  # Before nixing comments, check if the line is blank for no good
  # reason.  This includes the first line after a block is opened, and
  # blank lines at the end of a function (ie, right before a line like '}'
  #
  # Skip all the blank line checks if we are immediately inside a
  # namespace body.  In other words, don't issue blank line warnings
  # for this block:
  #   namespace {
  #
  #   }
  #
  # A warning about missing end of namespace comments will be issued instead.
  #
  # Also skip blank line checks for 'extern "C"' blocks, which are formatted
  # like namespaces.
  if (IsBlankLine(line) and
      not nesting_state.InNamespaceBody() and
      not nesting_state.InExternC()):
    elided = clean_lines.elided
    prev_line = elided[linenum - 1]
    prevbrace = prev_line.rfind('{')
    # TODO(unknown): Don't complain if line before blank line, and line after,
    #                both start with alnums and are indented the same amount.
    #                This ignores whitespace at the start of a namespace block
    #                because those are not usually indented.
    if prevbrace != -1 and prev_line[prevbrace:].find('}') == -1:
      # OK, we have a blank line at the start of a code block.  Before we
      # complain, we check if it is an exception to the rule: The previous
      # non-empty line has the parameters of a function header that are indented
      # 4 spaces (because they did not fit in a 80 column line when placed on
      # the same line as the function name).  We also check for the case where
      # the previous line is indented 6 spaces, which may happen when the
      # initializers of a constructor do not fit into a 80 column line.
      exception = False
      if Match(r' {6}\w', prev_line):  # Initializer list?
        # We are looking for the opening column of initializer list, which
        # should be indented 4 spaces to cause 6 space indentation afterwards.
        search_position = linenum-2
        while (search_position >= 0
               and Match(r' {6}\w', elided[search_position])):
          search_position -= 1
        exception = (search_position >= 0
                     and elided[search_position][:5] == '    :')
      else:
        # Search for the function arguments or an initializer list.  We use a
        # simple heuristic here: If the line is indented 4 spaces; and we have a
        # closing paren, without the opening paren, followed by an opening brace
        # or colon (for initializer lists) we assume that it is the last line of
        # a function header.  If we have a colon indented 4 spaces, it is an
        # initializer list.
        exception = (Match(r' {4}\w[^\(]*\)\s*(const\s*)?(\{\s*$|:)',
                           prev_line)
                     or Match(r' {4}:', prev_line))

      if not exception:
        error(filename, linenum, 'whitespace/blank_line', 2,
              'Redundant blank line at the start of a code block '
              'should be deleted.')
    # Ignore blank lines at the end of a block in a long if-else
    # chain, like this:
    #   if (condition1) {
    #     // Something followed by a blank line
    #
    #   } else if (condition2) {
    #     // Something else
    #   }
    if linenum + 1 < clean_lines.NumLines():
      next_line = raw[linenum + 1]
      if (next_line
          and Match(r'\s*}', next_line)
          and next_line.find('} else ') == -1):
        error(filename, linenum, 'whitespace/blank_line', 3,
              'Redundant blank line at the end of a code block '
              'should be deleted.')

    matched = Match(r'\s*(public|protected|private):', prev_line)
    if matched:
      error(filename, linenum, 'whitespace/blank_line', 3,
            'Do not leave a blank line after "%s:"' % matched.group(1))

  # Next, check comments
  next_line_start = 0
  if linenum + 1 < clean_lines.NumLines():
    next_line = raw[linenum + 1]
    next_line_start = len(next_line) - len(next_line.lstrip())
  CheckComment(line, filename, linenum, next_line_start, error)

  # get rid of comments and strings
  line = clean_lines.elided[linenum]

  # You shouldn't have spaces before your brackets, except for C++11 attributes
  # or maybe after 'delete []', 'return []() {};', or 'auto [abc, ...] = ...;'.
  if (Search(r'\w\s+\[(?!\[)', line) and
      not Search(r'(?:auto&?|delete|return)\s+\[', line)):
    error(filename, linenum, 'whitespace/braces', 5,
          'Extra space before [')

  # In range-based for, we wanted spaces before and after the colon, but
  # not around "::" tokens that might appear.
  if (Search(r'for *\(.*[^:]:[^: ]', line) or
      Search(r'for *\(.*[^: ]:[^:]', line)):
    error(filename, linenum, 'whitespace/forcolon', 2,
          'Missing space around colon in range-based for loop')


def CheckOperatorSpacing(filename, clean_lines, linenum, error):
  """Checks for horizontal spacing around operators.

  Args:
    filename: The name of the current file.
    clean_lines: A CleansedLines instance containing the file.
    linenum: The number of the line to check.
    error: The function to call with any errors found.
  """
  line = clean_lines.elided[linenum]

  # Don't try to do spacing checks for operator methods.  Do this by
  # replacing the troublesome characters with something else,
  # preserving column position for all other characters.
  #
  # The replacement is done repeatedly to avoid false positives from
  # operators that call operators.
  while True:
    match = Match(r'^(.*\boperator\b)(\S+)(\s*\(.*)$', line)
    if match:
      line = match.group(1) + ('_' * len(match.group(2))) + match.group(3)
    else:
      break

  # We allow no-spaces around = within an if: "if ( (a=Foo()) == 0 )".
  # Otherwise not.  Note we only check for non-spaces on *both* sides;
  # sometimes people put non-spaces on one side when aligning ='s among
  # many lines (not that this is behavior that I approve of...)
  if ((Search(r'[\w.]=', line) or
       Search(r'=[\w.]', line))
      and not Search(r'\b(if|while|for) ', line)
      # Operators taken from [lex.operators] in C++11 standard.
      and not Search(r'(>=|<=|==|!=|&=|\^=|\|=|\+=|\*=|\/=|\%=)', line)
      and not Search(r'operator=', line)):
    error(filename, linenum, 'whitespace/operators', 4,
          'Missing spaces around =')

  # It's ok not to have spaces around binary operators like + - * /, but if
  # there's too little whitespace, we get concerned.  It's hard to tell,
  # though, so we punt on this one for now.  TODO.

  # You should always have whitespace around binary operators.
  #
  # Check <= and >= first to avoid false positives with < and >, then
  # check non-include lines for spacing around < and >.
  #
  # If the operator is followed by a comma, assume it's be used in a
  # macro context and don't do any checks.  This avoids false
  # positives.
  #
  # Note that && is not included here.  This is because there are too
  # many false positives due to RValue references.
  match = Search(r'[^<>=!\s](==|!=|<=|>=|\|\|)[^<>=!\s,;\)]', line)
  if match:
    error(filename, linenum, 'whitespace/operators', 3,
          'Missing spaces around %s' % match.group(1))
  elif not Match(r'#.*include', line):
    # Look for < that is not surrounded by spaces.  This is only
    # triggered if both sides are missing spaces, even though
    # technically should should flag if at least one side is missing a
    # space.  This is done to avoid some false positives with shifts.
    match = Match(r'^(.*[^\s<])<[^\s=<,]', line)
    if match:
      (_, _, end_pos) = CloseExpression(
          clean_lines, linenum, len(match.group(1)))
      if end_pos <= -1:
        error(filename, linenum, 'whitespace/operators', 3,
              'Missing spaces around <')

    # Look for > that is not surrounded by spaces.  Similar to the
    # above, we only trigger if both sides are missing spaces to avoid
    # false positives with shifts.
    match = Match(r'^(.*[^-\s>])>[^\s=>,]', line)
    if match:
      (_, _, start_pos) = ReverseCloseExpression(
          clean_lines, linenum, len(match.group(1)))
      if start_pos <= -1:
        error(filename, linenum, 'whitespace/operators', 3,
              'Missing spaces around >')

  # We allow no-spaces around << when used like this: 10<<20, but
  # not otherwise (particularly, not when used as streams)
  #
  # We also allow operators following an opening parenthesis, since
  # those tend to be macros that deal with operators.
  match = Search(r'(operator|[^\s(<])(?:L|UL|LL|ULL|l|ul|ll|ull)?<<([^\s,=<])', line)
  if (match and not (match.group(1).isdigit() and match.group(2).isdigit()) and
      not (match.group(1) == 'operator' and match.group(2) == ';')):
    error(filename, linenum, 'whitespace/operators', 3,
          'Missing spaces around <<')

  # We allow no-spaces around >> for almost anything.  This is because
  # C++11 allows ">>" to close nested templates, which accounts for
  # most cases when ">>" is not followed by a space.
  #
  # We still warn on ">>" followed by alpha character, because that is
  # likely due to ">>" being used for right shifts, e.g.:
  #   value >> alpha
  #
  # When ">>" is used to close templates, the alphanumeric letter that
  # follows would be part of an identifier, and there should still be
  # a space separating the template type and the identifier.
  #   type<type<type>> alpha
  match = Search(r'>>[a-zA-Z_]', line)
  if match:
    error(filename, linenum, 'whitespace/operators', 3,
          'Missing spaces around >>')

  # There shouldn't be space around unary operators
  match = Search(r'(!\s|~\s|[\s]--[\s;]|[\s]\+\+[\s;])', line)
  if match:
    error(filename, linenum, 'whitespace/operators', 4,
          'Extra space for operator %s' % match.group(1))


def CheckParenthesisSpacing(filename, clean_lines, linenum, error):
  """Checks for horizontal spacing around parentheses.

  Args:
    filename: The name of the current file.
    clean_lines: A CleansedLines instance containing the file.
    linenum: The number of the line to check.
    error: The function to call with any errors found.
  """
  line = clean_lines.elided[linenum]

  # No spaces after an if, while, switch, or for
  match = Search(r' (if\(|for\(|while\(|switch\()', line)
  if match:
    error(filename, linenum, 'whitespace/parens', 5,
          'Missing space before ( in %s' % match.group(1))

  # For if/for/while/switch, the left and right parens should be
  # consistent about how many spaces are inside the parens, and
  # there should either be zero or one spaces inside the parens.
  # We don't want: "if ( foo)" or "if ( foo   )".
  # Exception: "for ( ; foo; bar)" and "for (foo; bar; )" are allowed.
  match = Search(r'\b(if|for|while|switch)\s*'
                 r'\(([ ]*)(.).*[^ ]+([ ]*)\)\s*{\s*$',
                 line)
  if match:
    if len(match.group(2)) != len(match.group(4)):
      if not (match.group(3) == ';' and
              len(match.group(2)) == 1 + len(match.group(4)) or
              not match.group(2) and Search(r'\bfor\s*\(.*; \)', line)):
        error(filename, linenum, 'whitespace/parens', 5,
              'Mismatching spaces inside () in %s' % match.group(1))
    if len(match.group(2)) not in [0, 1]:
      error(filename, linenum, 'whitespace/parens', 5,
            'Should have zero or one spaces inside ( and ) in %s' %
            match.group(1))


def CheckCommaSpacing(filename, clean_lines, linenum, error):
  """Checks for horizontal spacing near commas and semicolons.

  Args:
    filename: The name of the current file.
    clean_lines: A CleansedLines instance containing the file.
    linenum: The number of the line to check.
    error: The function to call with any errors found.
  """
  raw = clean_lines.lines_without_raw_strings
  line = clean_lines.elided[linenum]

  # You should always have a space after a comma (either as fn arg or operator)
  #
  # This does not apply when the non-space character following the
  # comma is another comma, since the only time when that happens is
  # for empty macro arguments.
  #
  # We run this check in two passes: first pass on elided lines to
  # verify that lines contain missing whitespaces, second pass on raw
  # lines to confirm that those missing whitespaces are not due to
  # elided comments.
  if (Search(r',[^,\s]', ReplaceAll(r'\boperator\s*,\s*\(', 'F(', line)) and
      Search(r',[^,\s]', raw[linenum])):
    error(filename, linenum, 'whitespace/comma', 3,
          'Missing space after ,')

  # You should always have a space after a semicolon
  # except for few corner cases
  # TODO(unknown): clarify if 'if (1) { return 1;}' is requires one more
  # space after ;
  if Search(r';[^\s};\\)/]', line):
    error(filename, linenum, 'whitespace/semicolon', 3,
          'Missing space after ;')


def _IsType(clean_lines, nesting_state, expr):
  """Check if expression looks like a type name, returns true if so.

  Args:
    clean_lines: A CleansedLines instance containing the file.
    nesting_state: A NestingState instance which maintains information about
                   the current stack of nested blocks being parsed.
    expr: The expression to check.
  Returns:
    True, if token looks like a type.
  """
  # Keep only the last token in the expression
  last_word = Match(r'^.*(\b\S+)$', expr)
  if last_word:
    token = last_word.group(1)
  else:
    token = expr

  # Match native types and stdint types
  if _TYPES.match(token):
    return True

  # Try a bit harder to match templated types.  Walk up the nesting
  # stack until we find something that resembles a typename
  # declaration for what we are looking for.
  typename_pattern = (r'\b(?:typename|class|struct)\s+' + re.escape(token) +
                      r'\b')
  block_index = len(nesting_state.stack) - 1
  while block_index >= 0:
    if isinstance(nesting_state.stack[block_index], _NamespaceInfo):
      return False

    # Found where the opening brace is.  We want to scan from this
    # line up to the beginning of the function, minus a few lines.
    #   template <typename Type1,  // stop scanning here
    #             ...>
    #   class C
    #     : public ... {  // start scanning here
    last_line = nesting_state.stack[block_index].starting_linenum

    next_block_start = 0
    if block_index > 0:
      next_block_start = nesting_state.stack[block_index - 1].starting_linenum
    first_line = last_line
    while first_line >= next_block_start:
      if clean_lines.elided[first_line].find('template') >= 0:
        break
      first_line -= 1
    if first_line < next_block_start:
      # Didn't find any "template" keyword before reaching the next block,
      # there are probably no template things to check for this block
      block_index -= 1
      continue

    # Look for typename in the specified range
    for i in xrange(first_line, last_line + 1, 1):
      if Search(typename_pattern, clean_lines.elided[i]):
        return True
    block_index -= 1

  return False


def CheckBracesSpacing(filename, clean_lines, linenum, nesting_state, error):
  """Checks for horizontal spacing near commas.

  Args:
    filename: The name of the current file.
    clean_lines: A CleansedLines instance containing the file.
    linenum: The number of the line to check.
    nesting_state: A NestingState instance which maintains information about
                   the current stack of nested blocks being parsed.
    error: The function to call with any errors found.
  """
  line = clean_lines.elided[linenum]

  # Except after an opening paren, or after another opening brace (in case of
  # an initializer list, for instance), you should have spaces before your
  # braces when they are delimiting blocks, classes, namespaces etc.
  # And since you should never have braces at the beginning of a line,
  # this is an easy test.  Except that braces used for initialization don't
  # follow the same rule; we often don't want spaces before those.
  match = Match(r'^(.*[^ ({>]){', line)

  if match:
    # Try a bit harder to check for brace initialization.  This
    # happens in one of the following forms:
    #   Constructor() : initializer_list_{} { ... }
    #   Constructor{}.MemberFunction()
    #   Type variable{};
    #   FunctionCall(type{}, ...);
    #   LastArgument(..., type{});
    #   LOG(INFO) << type{} << " ...";
    #   map_of_type[{...}] = ...;
    #   ternary = expr ? new type{} : nullptr;
    #   OuterTemplate<InnerTemplateConstructor<Type>{}>
    #
    # We check for the character following the closing brace, and
    # silence the warning if it's one of those listed above, i.e.
    # "{.;,)<>]:".
    #
    # To account for nested initializer list, we allow any number of
    # closing braces up to "{;,)<".  We can't simply silence the
    # warning on first sight of closing brace, because that would
    # cause false negatives for things that are not initializer lists.
    #   Silence this:         But not this:
    #     Outer{                if (...) {
    #       Inner{...}            if (...){  // Missing space before {
    #     };                    }
    #
    # There is a false negative with this approach if people inserted
    # spurious semicolons, e.g. "if (cond){};", but we will catch the
    # spurious semicolon with a separate check.
    leading_text = match.group(1)
    (endline, endlinenum, endpos) = CloseExpression(
        clean_lines, linenum, len(match.group(1)))
    trailing_text = ''
    if endpos > -1:
      trailing_text = endline[endpos:]
    for offset in xrange(endlinenum + 1,
                         min(endlinenum + 3, clean_lines.NumLines() - 1)):
      trailing_text += clean_lines.elided[offset]
    # We also suppress warnings for `uint64_t{expression}` etc., as the style
    # guide recommends brace initialization for integral types to avoid
    # overflow/truncation.
    if (not Match(r'^[\s}]*[{.;,)<>\]:]', trailing_text)
        and not _IsType(clean_lines, nesting_state, leading_text)):
      error(filename, linenum, 'whitespace/braces', 5,
            'Missing space before {')

  # Make sure '} else {' has spaces.
  if Search(r'}else', line):
    error(filename, linenum, 'whitespace/braces', 5,
          'Missing space before else')

  # You shouldn't have a space before a semicolon at the end of the line.
  # There's a special case for "for" since the style guide allows space before
  # the semicolon there.
  if Search(r':\s*;\s*$', line):
    error(filename, linenum, 'whitespace/semicolon', 5,
          'Semicolon defining empty statement. Use {} instead.')
  elif Search(r'^\s*;\s*$', line):
    error(filename, linenum, 'whitespace/semicolon', 5,
          'Line contains only semicolon. If this should be an empty statement, '
          'use {} instead.')
  elif (Search(r'\s+;\s*$', line) and
        not Search(r'\bfor\b', line)):
    error(filename, linenum, 'whitespace/semicolon', 5,
          'Extra space before last semicolon. If this should be an empty '
          'statement, use {} instead.')


def IsDecltype(clean_lines, linenum, column):
  """Check if the token ending on (linenum, column) is decltype().

  Args:
    clean_lines: A CleansedLines instance containing the file.
    linenum: the number of the line to check.
    column: end column of the token to check.
  Returns:
    True if this token is decltype() expression, False otherwise.
  """
  (text, _, start_col) = ReverseCloseExpression(clean_lines, linenum, column)
  if start_col < 0:
    return False
  if Search(r'\bdecltype\s*$', text[0:start_col]):
    return True
  return False

def CheckSectionSpacing(filename, clean_lines, class_info, linenum, error):
  """Checks for additional blank line issues related to sections.

  Currently the only thing checked here is blank line before protected/private.

  Args:
    filename: The name of the current file.
    clean_lines: A CleansedLines instance containing the file.
    class_info: A _ClassInfo objects.
    linenum: The number of the line to check.
    error: The function to call with any errors found.
  """
  # Skip checks if the class is small, where small means 25 lines or less.
  # 25 lines seems like a good cutoff since that's the usual height of
  # terminals, and any class that can't fit in one screen can't really
  # be considered "small".
  #
  # Also skip checks if we are on the first line.  This accounts for
  # classes that look like
  #   class Foo { public: ... };
  #
  # If we didn't find the end of the class, last_line would be zero,
  # and the check will be skipped by the first condition.
  if (class_info.last_line - class_info.starting_linenum <= 24 or
      linenum <= class_info.starting_linenum):
    return

  matched = Match(r'\s*(public|protected|private):', clean_lines.lines[linenum])
  if matched:
    # Issue warning if the line before public/protected/private was
    # not a blank line, but don't do this if the previous line contains
    # "class" or "struct".  This can happen two ways:
    #  - We are at the beginning of the class.
    #  - We are forward-declaring an inner class that is semantically
    #    private, but needed to be public for implementation reasons.
    # Also ignores cases where the previous line ends with a backslash as can be
    # common when defining classes in C macros.
    prev_line = clean_lines.lines[linenum - 1]
    if (not IsBlankLine(prev_line) and
        not Search(r'\b(class|struct)\b', prev_line) and
        not Search(r'\\$', prev_line)):
      # Try a bit harder to find the beginning of the class.  This is to
      # account for multi-line base-specifier lists, e.g.:
      #   class Derived
      #       : public Base {
      end_class_head = class_info.starting_linenum
      for i in range(class_info.starting_linenum, linenum):
        if Search(r'\{\s*$', clean_lines.lines[i]):
          end_class_head = i
          break
      if end_class_head < linenum - 1:
        error(filename, linenum, 'whitespace/blank_line', 3,
              '"%s:" should be preceded by a blank line' % matched.group(1))


def GetPreviousNonBlankLine(clean_lines, linenum):
  """Return the most recent non-blank line and its line number.

  Args:
    clean_lines: A CleansedLines instance containing the file contents.
    linenum: The number of the line to check.

  Returns:
    A tuple with two elements.  The first element is the contents of the last
    non-blank line before the current line, or the empty string if this is the
    first non-blank line.  The second is the line number of that line, or -1
    if this is the first non-blank line.
  """

  prevlinenum = linenum - 1
  while prevlinenum >= 0:
    prevline = clean_lines.elided[prevlinenum]
    if not IsBlankLine(prevline):     # if not a blank line...
      return (prevline, prevlinenum)
    prevlinenum -= 1
  return ('', -1)


def CheckBraces(filename, clean_lines, linenum, error):
  """Looks for misplaced braces (e.g. at the end of line).

  Args:
    filename: The name of the current file.
    clean_lines: A CleansedLines instance containing the file.
    linenum: The number of the line to check.
    error: The function to call with any errors found.
  """

  line = clean_lines.elided[linenum]        # get rid of comments and strings

  if Match(r'\s*{\s*$', line):
    # We allow an open brace to start a line in the case where someone is using
    # braces in a block to explicitly create a new scope, which is commonly used
    # to control the lifetime of stack-allocated variables.  Braces are also
    # used for brace initializers inside function calls.  We don't detect this
    # perfectly: we just don't complain if the last non-whitespace character on
    # the previous non-blank line is ',', ';', ':', '(', '{', or '}', or if the
    # previous line starts a preprocessor block. We also allow a brace on the
    # following line if it is part of an array initialization and would not fit
    # within the 80 character limit of the preceding line.
    prevline = GetPreviousNonBlankLine(clean_lines, linenum)[0]
    if (not Search(r'[,;:}{(]\s*$', prevline) and
        not Match(r'\s*#', prevline) and
        not (GetLineWidth(prevline) > _line_length - 2 and '[]' in prevline)):
      error(filename, linenum, 'whitespace/braces', 4,
            '{ should almost always be at the end of the previous line')

  # An else clause should be on the same line as the preceding closing brace.
  if Match(r'\s*else\b\s*(?:if\b|\{|$)', line):
    prevline = GetPreviousNonBlankLine(clean_lines, linenum)[0]
    if Match(r'\s*}\s*$', prevline):
      error(filename, linenum, 'whitespace/newline', 4,
            'An else should appear on the same line as the preceding }')

  # If braces come on one side of an else, they should be on both.
  # However, we have to worry about "else if" that spans multiple lines!
  if Search(r'else if\s*\(', line):       # could be multi-line if
    brace_on_left = bool(Search(r'}\s*else if\s*\(', line))
    # find the ( after the if
    pos = line.find('else if')
    pos = line.find('(', pos)
    if pos > 0:
      (endline, _, endpos) = CloseExpression(clean_lines, linenum, pos)
      brace_on_right = endline[endpos:].find('{') != -1
      if brace_on_left != brace_on_right:    # must be brace after if
        error(filename, linenum, 'readability/braces', 5,
              'If an else has a brace on one side, it should have it on both')
  elif Search(r'}\s*else[^{]*$', line) or Match(r'[^}]*else\s*{', line):
    error(filename, linenum, 'readability/braces', 5,
          'If an else has a brace on one side, it should have it on both')

  # Likewise, an else should never have the else clause on the same line
  if Search(r'\belse [^\s{]', line) and not Search(r'\belse if\b', line):
    error(filename, linenum, 'whitespace/newline', 4,
          'Else clause should never be on same line as else (use 2 lines)')

  # In the same way, a do/while should never be on one line
  if Match(r'\s*do [^\s{]', line):
    error(filename, linenum, 'whitespace/newline', 4,
          'do/while clauses should not be on a single line')

  # Check single-line if/else bodies. The style guide says 'curly braces are not
  # required for single-line statements'. We additionally allow multi-line,
  # single statements, but we reject anything with more than one semicolon in
  # it. This means that the first semicolon after the if should be at the end of
  # its line, and the line after that should have an indent level equal to or
  # lower than the if. We also check for ambiguous if/else nesting without
  # braces.
  if_else_match = Search(r'\b(if\s*(|constexpr)\s*\(|else\b)', line)
  if if_else_match and not Match(r'\s*#', line):
    if_indent = GetIndentLevel(line)
    endline, endlinenum, endpos = line, linenum, if_else_match.end()
    if_match = Search(r'\bif\s*(|constexpr)\s*\(', line)
    if if_match:
      # This could be a multiline if condition, so find the end first.
      pos = if_match.end() - 1
      (endline, endlinenum, endpos) = CloseExpression(clean_lines, linenum, pos)
    # Check for an opening brace, either directly after the if or on the next
    # line. If found, this isn't a single-statement conditional.
    if (not Match(r'\s*{', endline[endpos:])
        and not (Match(r'\s*$', endline[endpos:])
                 and endlinenum < (len(clean_lines.elided) - 1)
                 and Match(r'\s*{', clean_lines.elided[endlinenum + 1]))):
      while (endlinenum < len(clean_lines.elided)
             and ';' not in clean_lines.elided[endlinenum][endpos:]):
        endlinenum += 1
        endpos = 0
      if endlinenum < len(clean_lines.elided):
        endline = clean_lines.elided[endlinenum]
        # We allow a mix of whitespace and closing braces (e.g. for one-liner
        # methods) and a single \ after the semicolon (for macros)
        endpos = endline.find(';')
        if not Match(r';[\s}]*(\\?)$', endline[endpos:]):
          # Semicolon isn't the last character, there's something trailing.
          # Output a warning if the semicolon is not contained inside
          # a lambda expression.
          if not Match(r'^[^{};]*\[[^\[\]]*\][^{}]*\{[^{}]*\}\s*\)*[;,]\s*$',
                       endline):
            error(filename, linenum, 'readability/braces', 4,
                  'If/else bodies with multiple statements require braces')
        elif endlinenum < len(clean_lines.elided) - 1:
          # Make sure the next line is dedented
          next_line = clean_lines.elided[endlinenum + 1]
          next_indent = GetIndentLevel(next_line)
          # With ambiguous nested if statements, this will error out on the
          # if that *doesn't* match the else, regardless of whether it's the
          # inner one or outer one.
          if (if_match and Match(r'\s*else\b', next_line)
              and next_indent != if_indent):
            error(filename, linenum, 'readability/braces', 4,
                  'Else clause should be indented at the same level as if. '
                  'Ambiguous nested if/else chains require braces.')
          elif next_indent > if_indent:
            error(filename, linenum, 'readability/braces', 4,
                  'If/else bodies with multiple statements require braces')


def CheckTrailingSemicolon(filename, clean_lines, linenum, error):
  """Looks for redundant trailing semicolon.

  Args:
    filename: The name of the current file.
    clean_lines: A CleansedLines instance containing the file.
    linenum: The number of the line to check.
    error: The function to call with any errors found.
  """

  line = clean_lines.elided[linenum]

  # Block bodies should not be followed by a semicolon.  Due to C++11
  # brace initialization, there are more places where semicolons are
  # required than not, so we explicitly list the allowed rules rather
  # than listing the disallowed ones.  These are the places where "};"
  # should be replaced by just "}":
  # 1. Some flavor of block following closing parenthesis:
  #    for (;;) {};
  #    while (...) {};
  #    switch (...) {};
  #    Function(...) {};
  #    if (...) {};
  #    if (...) else if (...) {};
  #
  # 2. else block:
  #    if (...) else {};
  #
  # 3. const member function:
  #    Function(...) const {};
  #
  # 4. Block following some statement:
  #    x = 42;
  #    {};
  #
  # 5. Block at the beginning of a function:
  #    Function(...) {
  #      {};
  #    }
  #
  #    Note that naively checking for the preceding "{" will also match
  #    braces inside multi-dimensional arrays, but this is fine since
  #    that expression will not contain semicolons.
  #
  # 6. Block following another block:
  #    while (true) {}
  #    {};
  #
  # 7. End of namespaces:
  #    namespace {};
  #
  #    These semicolons seems far more common than other kinds of
  #    redundant semicolons, possibly due to people converting classes
  #    to namespaces.  For now we do not warn for this case.
  #
  # Try matching case 1 first.
  match = Match(r'^(.*\)\s*)\{', line)
  if match:
    # Matched closing parenthesis (case 1).  Check the token before the
    # matching opening parenthesis, and don't warn if it looks like a
    # macro.  This avoids these false positives:
    #  - macro that defines a base class
    #  - multi-line macro that defines a base class
    #  - macro that defines the whole class-head
    #
    # But we still issue warnings for macros that we know are safe to
    # warn, specifically:
    #  - TEST, TEST_F, TEST_P, MATCHER, MATCHER_P
    #  - TYPED_TEST
    #  - INTERFACE_DEF
    #  - EXCLUSIVE_LOCKS_REQUIRED, SHARED_LOCKS_REQUIRED, LOCKS_EXCLUDED:
    #
    # We implement a list of safe macros instead of a list of
    # unsafe macros, even though the latter appears less frequently in
    # google code and would have been easier to implement.  This is because
    # the downside for getting the allowed checks wrong means some extra
    # semicolons, while the downside for getting disallowed checks wrong
    # would result in compile errors.
    #
    # In addition to macros, we also don't want to warn on
    #  - Compound literals
    #  - Lambdas
    #  - alignas specifier with anonymous structs
    #  - decltype
    closing_brace_pos = match.group(1).rfind(')')
    opening_parenthesis = ReverseCloseExpression(
        clean_lines, linenum, closing_brace_pos)
    if opening_parenthesis[2] > -1:
      line_prefix = opening_parenthesis[0][0:opening_parenthesis[2]]
      macro = Search(r'\b([A-Z_][A-Z0-9_]*)\s*$', line_prefix)
      func = Match(r'^(.*\])\s*$', line_prefix)
      if ((macro and
           macro.group(1) not in (
               'TEST', 'TEST_F', 'MATCHER', 'MATCHER_P', 'TYPED_TEST',
               'EXCLUSIVE_LOCKS_REQUIRED', 'SHARED_LOCKS_REQUIRED',
               'LOCKS_EXCLUDED', 'INTERFACE_DEF')) or
          (func and not Search(r'\boperator\s*\[\s*\]', func.group(1))) or
          Search(r'\b(?:struct|union)\s+alignas\s*$', line_prefix) or
          Search(r'\bdecltype$', line_prefix) or
          Search(r'\s+=\s*$', line_prefix)):
        match = None
    if (match and
        opening_parenthesis[1] > 1 and
        Search(r'\]\s*$', clean_lines.elided[opening_parenthesis[1] - 1])):
      # Multi-line lambda-expression
      match = None

  else:
    # Try matching cases 2-3.
    match = Match(r'^(.*(?:else|\)\s*const)\s*)\{', line)
    if not match:
      # Try matching cases 4-6.  These are always matched on separate lines.
      #
      # Note that we can't simply concatenate the previous line to the
      # current line and do a single match, otherwise we may output
      # duplicate warnings for the blank line case:
      #   if (cond) {
      #     // blank line
      #   }
      prevline = GetPreviousNonBlankLine(clean_lines, linenum)[0]
      if prevline and Search(r'[;{}]\s*$', prevline):
        match = Match(r'^(\s*)\{', line)

  # Check matching closing brace
  if match:
    (endline, endlinenum, endpos) = CloseExpression(
        clean_lines, linenum, len(match.group(1)))
    if endpos > -1 and Match(r'^\s*;', endline[endpos:]):
      # Current {} pair is eligible for semicolon check, and we have found
      # the redundant semicolon, output warning here.
      #
      # Note: because we are scanning forward for opening braces, and
      # outputting warnings for the matching closing brace, if there are
      # nested blocks with trailing semicolons, we will get the error
      # messages in reversed order.

      # We need to check the line forward for NOLINT
      raw_lines = clean_lines.raw_lines
      ParseNolintSuppressions(filename, raw_lines[endlinenum-1], endlinenum-1,
                              error)
      ParseNolintSuppressions(filename, raw_lines[endlinenum], endlinenum,
                              error)

      error(filename, endlinenum, 'readability/braces', 4,
            "You don't need a ; after a }")


def CheckEmptyBlockBody(filename, clean_lines, linenum, error):
  """Look for empty loop/conditional body with only a single semicolon.

  Args:
    filename: The name of the current file.
    clean_lines: A CleansedLines instance containing the file.
    linenum: The number of the line to check.
    error: The function to call with any errors found.
  """

  # Search for loop keywords at the beginning of the line.  Because only
  # whitespaces are allowed before the keywords, this will also ignore most
  # do-while-loops, since those lines should start with closing brace.
  #
  # We also check "if" blocks here, since an empty conditional block
  # is likely an error.
  line = clean_lines.elided[linenum]
  matched = Match(r'\s*(for|while|if)\s*\(', line)
  if matched:
    # Find the end of the conditional expression.
    (end_line, end_linenum, end_pos) = CloseExpression(
        clean_lines, linenum, line.find('('))

    # Output warning if what follows the condition expression is a semicolon.
    # No warning for all other cases, including whitespace or newline, since we
    # have a separate check for semicolons preceded by whitespace.
    if end_pos >= 0 and Match(r';', end_line[end_pos:]):
      if matched.group(1) == 'if':
        error(filename, end_linenum, 'whitespace/empty_conditional_body', 5,
              'Empty conditional bodies should use {}')
      else:
        error(filename, end_linenum, 'whitespace/empty_loop_body', 5,
              'Empty loop bodies should use {} or continue')

    # Check for if statements that have completely empty bodies (no comments)
    # and no else clauses.
    if end_pos >= 0 and matched.group(1) == 'if':
      # Find the position of the opening { for the if statement.
      # Return without logging an error if it has no brackets.
      opening_linenum = end_linenum
      opening_line_fragment = end_line[end_pos:]
      # Loop until EOF or find anything that's not whitespace or opening {.
      while not Search(r'^\s*\{', opening_line_fragment):
        if Search(r'^(?!\s*$)', opening_line_fragment):
          # Conditional has no brackets.
          return
        opening_linenum += 1
        if opening_linenum == len(clean_lines.elided):
          # Couldn't find conditional's opening { or any code before EOF.
          return
        opening_line_fragment = clean_lines.elided[opening_linenum]
      # Set opening_line (opening_line_fragment may not be entire opening line).
      opening_line = clean_lines.elided[opening_linenum]

      # Find the position of the closing }.
      opening_pos = opening_line_fragment.find('{')
      if opening_linenum == end_linenum:
        # We need to make opening_pos relative to the start of the entire line.
        opening_pos += end_pos
      (closing_line, closing_linenum, closing_pos) = CloseExpression(
          clean_lines, opening_linenum, opening_pos)
      if closing_pos < 0:
        return

      # Now construct the body of the conditional. This consists of the portion
      # of the opening line after the {, all lines until the closing line,
      # and the portion of the closing line before the }.
      if (clean_lines.raw_lines[opening_linenum] !=
          CleanseComments(clean_lines.raw_lines[opening_linenum])):
        # Opening line ends with a comment, so conditional isn't empty.
        return
      if closing_linenum > opening_linenum:
        # Opening line after the {. Ignore comments here since we checked above.
        bodylist = list(opening_line[opening_pos+1:])
        # All lines until closing line, excluding closing line, with comments.
        bodylist.extend(clean_lines.raw_lines[opening_linenum+1:closing_linenum])
        # Closing line before the }. Won't (and can't) have comments.
        bodylist.append(clean_lines.elided[closing_linenum][:closing_pos-1])
        body = '\n'.join(bodylist)
      else:
        # If statement has brackets and fits on a single line.
        body = opening_line[opening_pos+1:closing_pos-1]

      # Check if the body is empty
      if not _EMPTY_CONDITIONAL_BODY_PATTERN.search(body):
        return
      # The body is empty. Now make sure there's not an else clause.
      current_linenum = closing_linenum
      current_line_fragment = closing_line[closing_pos:]
      # Loop until EOF or find anything that's not whitespace or else clause.
      while Search(r'^\s*$|^(?=\s*else)', current_line_fragment):
        if Search(r'^(?=\s*else)', current_line_fragment):
          # Found an else clause, so don't log an error.
          return
        current_linenum += 1
        if current_linenum == len(clean_lines.elided):
          break
        current_line_fragment = clean_lines.elided[current_linenum]

      # The body is empty and there's no else clause until EOF or other code.
      error(filename, end_linenum, 'whitespace/empty_if_body', 4,
            ('If statement had no body and no else clause'))


def FindCheckMacro(line):
  """Find a replaceable CHECK-like macro.

  Args:
    line: line to search on.
  Returns:
    (macro name, start position), or (None, -1) if no replaceable
    macro is found.
  """
  for macro in _CHECK_MACROS:
    i = line.find(macro)
    if i >= 0:
      # Find opening parenthesis.  Do a regular expression match here
      # to make sure that we are matching the expected CHECK macro, as
      # opposed to some other macro that happens to contain the CHECK
      # substring.
      matched = Match(r'^(.*\b' + macro + r'\s*)\(', line)
      if not matched:
        continue
      return (macro, len(matched.group(1)))
  return (None, -1)


def CheckCheck(filename, clean_lines, linenum, error):
  """Checks the use of CHECK and EXPECT macros.

  Args:
    filename: The name of the current file.
    clean_lines: A CleansedLines instance containing the file.
    linenum: The number of the line to check.
    error: The function to call with any errors found.
  """

  # Decide the set of replacement macros that should be suggested
  lines = clean_lines.elided
  (check_macro, start_pos) = FindCheckMacro(lines[linenum])
  if not check_macro:
    return

  # Find end of the boolean expression by matching parentheses
  (last_line, end_line, end_pos) = CloseExpression(
      clean_lines, linenum, start_pos)
  if end_pos < 0:
    return

  # If the check macro is followed by something other than a
  # semicolon, assume users will log their own custom error messages
  # and don't suggest any replacements.
  if not Match(r'\s*;', last_line[end_pos:]):
    return

  if linenum == end_line:
    expression = lines[linenum][start_pos + 1:end_pos - 1]
  else:
    expression = lines[linenum][start_pos + 1:]
    for i in xrange(linenum + 1, end_line):
      expression += lines[i]
    expression += last_line[0:end_pos - 1]

  # Parse expression so that we can take parentheses into account.
  # This avoids false positives for inputs like "CHECK((a < 4) == b)",
  # which is not replaceable by CHECK_LE.
  lhs = ''
  rhs = ''
  operator = None
  while expression:
    matched = Match(r'^\s*(<<|<<=|>>|>>=|->\*|->|&&|\|\||'
                    r'==|!=|>=|>|<=|<|\()(.*)$', expression)
    if matched:
      token = matched.group(1)
      if token == '(':
        # Parenthesized operand
        expression = matched.group(2)
        (end, _) = FindEndOfExpressionInLine(expression, 0, ['('])
        if end < 0:
          return  # Unmatched parenthesis
        lhs += '(' + expression[0:end]
        expression = expression[end:]
      elif token in ('&&', '||'):
        # Logical and/or operators.  This means the expression
        # contains more than one term, for example:
        #   CHECK(42 < a && a < b);
        #
        # These are not replaceable with CHECK_LE, so bail out early.
        return
      elif token in ('<<', '<<=', '>>', '>>=', '->*', '->'):
        # Non-relational operator
        lhs += token
        expression = matched.group(2)
      else:
        # Relational operator
        operator = token
        rhs = matched.group(2)
        break
    else:
      # Unparenthesized operand.  Instead of appending to lhs one character
      # at a time, we do another regular expression match to consume several
      # characters at once if possible.  Trivial benchmark shows that this
      # is more efficient when the operands are longer than a single
      # character, which is generally the case.
      matched = Match(r'^([^-=!<>()&|]+)(.*)$', expression)
      if not matched:
        matched = Match(r'^(\s*\S)(.*)$', expression)
        if not matched:
          break
      lhs += matched.group(1)
      expression = matched.group(2)

  # Only apply checks if we got all parts of the boolean expression
  if not (lhs and operator and rhs):
    return

  # Check that rhs do not contain logical operators.  We already know
  # that lhs is fine since the loop above parses out && and ||.
  if rhs.find('&&') > -1 or rhs.find('||') > -1:
    return

  # At least one of the operands must be a constant literal.  This is
  # to avoid suggesting replacements for unprintable things like
  # CHECK(variable != iterator)
  #
  # The following pattern matches decimal, hex integers, strings, and
  # characters (in that order).
  lhs = lhs.strip()
  rhs = rhs.strip()
  match_constant = r'^([-+]?(\d+|0[xX][0-9a-fA-F]+)[lLuU]{0,3}|".*"|\'.*\')$'
  if Match(match_constant, lhs) or Match(match_constant, rhs):
    # Note: since we know both lhs and rhs, we can provide a more
    # descriptive error message like:
    #   Consider using CHECK_EQ(x, 42) instead of CHECK(x == 42)
    # Instead of:
    #   Consider using CHECK_EQ instead of CHECK(a == b)
    #
    # We are still keeping the less descriptive message because if lhs
    # or rhs gets long, the error message might become unreadable.
    error(filename, linenum, 'readability/check', 2,
          'Consider using %s instead of %s(a %s b)' % (
              _CHECK_REPLACEMENT[check_macro][operator],
              check_macro, operator))


def CheckAltTokens(filename, clean_lines, linenum, error):
  """Check alternative keywords being used in boolean expressions.

  Args:
    filename: The name of the current file.
    clean_lines: A CleansedLines instance containing the file.
    linenum: The number of the line to check.
    error: The function to call with any errors found.
  """
  line = clean_lines.elided[linenum]

  # Avoid preprocessor lines
  if Match(r'^\s*#', line):
    return

  # Last ditch effort to avoid multi-line comments.  This will not help
  # if the comment started before the current line or ended after the
  # current line, but it catches most of the false positives.  At least,
  # it provides a way to workaround this warning for people who use
  # multi-line comments in preprocessor macros.
  #
  # TODO(unknown): remove this once cpplint has better support for
  # multi-line comments.
  if line.find('/*') >= 0 or line.find('*/') >= 0:
    return

  for match in _ALT_TOKEN_REPLACEMENT_PATTERN.finditer(line):
    error(filename, linenum, 'readability/alt_tokens', 2,
          'Use operator %s instead of %s' % (
              _ALT_TOKEN_REPLACEMENT[match.group(1)], match.group(1)))


def GetLineWidth(line):
  """Determines the width of the line in column positions.

  Args:
    line: A string, which may be a Unicode string.

  Returns:
    The width of the line in column positions, accounting for Unicode
    combining characters and wide characters.
  """
  if isinstance(line, unicode):
    width = 0
    for uc in unicodedata.normalize('NFC', line):
      if unicodedata.east_asian_width(uc) in ('W', 'F'):
        width += 2
      elif not unicodedata.combining(uc):
        # Issue 337
        # https://mail.python.org/pipermail/python-list/2012-August/628809.html
        if (sys.version_info.major, sys.version_info.minor) <= (3, 2):
          # https://github.com/python/cpython/blob/2.7/Include/unicodeobject.h#L81
          is_wide_build = sysconfig.get_config_var("Py_UNICODE_SIZE") >= 4
          # https://github.com/python/cpython/blob/2.7/Objects/unicodeobject.c#L564
          is_low_surrogate = 0xDC00 <= ord(uc) <= 0xDFFF
          if not is_wide_build and is_low_surrogate:
            width -= 1

        width += 1
    return width
  else:
    return len(line)


def CheckStyle(filename, clean_lines, linenum, file_extension, nesting_state,
               error):
  """Checks rules from the 'C++ style rules' section of cppguide.html.

  Most of these rules are hard to test (naming, comment style), but we
  do what we can.  In particular we check for 2-space indents, line lengths,
  tab usage, spaces inside code, etc.

  Args:
    filename: The name of the current file.
    clean_lines: A CleansedLines instance containing the file.
    linenum: The number of the line to check.
    file_extension: The extension (without the dot) of the filename.
    nesting_state: A NestingState instance which maintains information about
                   the current stack of nested blocks being parsed.
    error: The function to call with any errors found.
  """

  # Don't use "elided" lines here, otherwise we can't check commented lines.
  # Don't want to use "raw" either, because we don't want to check inside C++11
  # raw strings,
  raw_lines = clean_lines.lines_without_raw_strings
  line = raw_lines[linenum]
  prev = raw_lines[linenum - 1] if linenum > 0 else ''

  if line.find('\t') != -1:
    error(filename, linenum, 'whitespace/tab', 1,
          'Tab found; better to use spaces')

  # One or three blank spaces at the beginning of the line is weird; it's
  # hard to reconcile that with 2-space indents.
  # NOTE: here are the conditions rob pike used for his tests.  Mine aren't
  # as sophisticated, but it may be worth becoming so:  RLENGTH==initial_spaces
  # if(RLENGTH > 20) complain = 0;
  # if(match($0, " +(error|private|public|protected):")) complain = 0;
  # if(match(prev, "&& *$")) complain = 0;
  # if(match(prev, "\\|\\| *$")) complain = 0;
  # if(match(prev, "[\",=><] *$")) complain = 0;
  # if(match($0, " <<")) complain = 0;
  # if(match(prev, " +for \\(")) complain = 0;
  # if(prevodd && match(prevprev, " +for \\(")) complain = 0;
  scope_or_label_pattern = r'\s*(?:public|private|protected|signals)(?:\s+(?:slots\s*)?)?:\s*\\?$'
  classinfo = nesting_state.InnermostClass()
  initial_spaces = 0
  cleansed_line = clean_lines.elided[linenum]
  while initial_spaces < len(line) and line[initial_spaces] == ' ':
    initial_spaces += 1
  # There are certain situations we allow one space, notably for
  # section labels, and also lines containing multi-line raw strings.
  # We also don't check for lines that look like continuation lines
  # (of lines ending in double quotes, commas, equals, or angle brackets)
  # because the rules for how to indent those are non-trivial.
  if (not Search(r'[",=><] *$', prev) and
      (initial_spaces == 1 or initial_spaces == 3) and
      not Match(scope_or_label_pattern, cleansed_line) and
      not (clean_lines.raw_lines[linenum] != line and
           Match(r'^\s*""', line))):
    error(filename, linenum, 'whitespace/indent', 3,
          'Weird number of spaces at line-start.  '
          'Are you using a 2-space indent?')

  if line and line[-1].isspace():
    error(filename, linenum, 'whitespace/end_of_line', 4,
          'Line ends in whitespace.  Consider deleting these extra spaces.')

  # Check if the line is a header guard.
  is_header_guard = False
  if IsHeaderExtension(file_extension):
    cppvar = GetHeaderGuardCPPVariable(filename)
    if (line.startswith('#ifndef %s' % cppvar) or
        line.startswith('#define %s' % cppvar) or
        line.startswith('#endif  // %s' % cppvar)):
      is_header_guard = True
  # #include lines and header guards can be long, since there's no clean way to
  # split them.
  #
  # URLs can be long too.  It's possible to split these, but it makes them
  # harder to cut&paste.
  #
  # The "$Id:...$" comment may also get very long without it being the
  # developers fault.
  #
  # Doxygen documentation copying can get pretty long when using an overloaded
  # function declaration
  if (not line.startswith('#include') and not is_header_guard and
      not Match(r'^\s*//.*http(s?)://\S*$', line) and
      not Match(r'^\s*//\s*[^\s]*$', line) and
      not Match(r'^// \$Id:.*#[0-9]+ \$$', line) and
      not Match(r'^\s*/// [@\\](copydoc|copydetails|copybrief) .*$', line)):
    line_width = GetLineWidth(line)
    if line_width > _line_length:
      error(filename, linenum, 'whitespace/line_length', 2,
            'Lines should be <= %i characters long' % _line_length)

  if (cleansed_line.count(';') > 1 and
      # allow simple single line lambdas
      not Match(r'^[^{};]*\[[^\[\]]*\][^{}]*\{[^{}\n\r]*\}',
                line) and
      # for loops are allowed two ;'s (and may run over two lines).
      cleansed_line.find('for') == -1 and
      (GetPreviousNonBlankLine(clean_lines, linenum)[0].find('for') == -1 or
       GetPreviousNonBlankLine(clean_lines, linenum)[0].find(';') != -1) and
      # It's ok to have many commands in a switch case that fits in 1 line
      not ((cleansed_line.find('case ') != -1 or
            cleansed_line.find('default:') != -1) and
           cleansed_line.find('break;') != -1)):
    error(filename, linenum, 'whitespace/newline', 0,
          'More than one command on the same line')

  # Some more style checks
  CheckBraces(filename, clean_lines, linenum, error)
  CheckTrailingSemicolon(filename, clean_lines, linenum, error)
  CheckEmptyBlockBody(filename, clean_lines, linenum, error)
  CheckSpacing(filename, clean_lines, linenum, nesting_state, error)
  CheckOperatorSpacing(filename, clean_lines, linenum, error)
  CheckParenthesisSpacing(filename, clean_lines, linenum, error)
  CheckCommaSpacing(filename, clean_lines, linenum, error)
  CheckBracesSpacing(filename, clean_lines, linenum, nesting_state, error)
  CheckSpacingForFunctionCall(filename, clean_lines, linenum, error)
  CheckCheck(filename, clean_lines, linenum, error)
  CheckAltTokens(filename, clean_lines, linenum, error)
  classinfo = nesting_state.InnermostClass()
  if classinfo:
    CheckSectionSpacing(filename, clean_lines, classinfo, linenum, error)


_RE_PATTERN_INCLUDE = re.compile(r'^\s*#\s*include\s*([<"])([^>"]*)[>"].*$')
# Matches the first component of a filename delimited by -s and _s. That is:
#  _RE_FIRST_COMPONENT.match('foo').group(0) == 'foo'
#  _RE_FIRST_COMPONENT.match('foo.cc').group(0) == 'foo'
#  _RE_FIRST_COMPONENT.match('foo-bar_baz.cc').group(0) == 'foo'
#  _RE_FIRST_COMPONENT.match('foo_bar-baz.cc').group(0) == 'foo'
_RE_FIRST_COMPONENT = re.compile(r'^[^-_.]+')


def _DropCommonSuffixes(filename):
  """Drops common suffixes like _test.cc or -inl.h from filename.

  For example:
    >>> _DropCommonSuffixes('foo/foo-inl.h')
    'foo/foo'
    >>> _DropCommonSuffixes('foo/bar/foo.cc')
    'foo/bar/foo'
    >>> _DropCommonSuffixes('foo/foo_internal.h')
    'foo/foo'
    >>> _DropCommonSuffixes('foo/foo_unusualinternal.h')
    'foo/foo_unusualinternal'

  Args:
    filename: The input filename.

  Returns:
    The filename with the common suffix removed.
  """
  for suffix in itertools.chain(
      ('%s.%s' % (test_suffix.lstrip('_'), ext)
       for test_suffix, ext in itertools.product(_test_suffixes, GetNonHeaderExtensions())),
      ('%s.%s' % (suffix, ext)
       for suffix, ext in itertools.product(['inl', 'imp', 'internal'], GetHeaderExtensions()))):
    if (filename.endswith(suffix) and len(filename) > len(suffix) and
        filename[-len(suffix) - 1] in ('-', '_')):
      return filename[:-len(suffix) - 1]
  return os.path.splitext(filename)[0]


def _ClassifyInclude(fileinfo, include, used_angle_brackets, include_order="default"):
  """Figures out what kind of header 'include' is.

  Args:
    fileinfo: The current file cpplint is running over. A FileInfo instance.
    include: The path to a #included file.
    used_angle_brackets: True if the #include used <> rather than "".
    include_order: "default" or other value allowed in program arguments

  Returns:
    One of the _XXX_HEADER constants.

  For example:
    >>> _ClassifyInclude(FileInfo('foo/foo.cc'), 'stdio.h', True)
    _C_SYS_HEADER
    >>> _ClassifyInclude(FileInfo('foo/foo.cc'), 'string', True)
    _CPP_SYS_HEADER
    >>> _ClassifyInclude(FileInfo('foo/foo.cc'), 'foo/foo.h', True, "standardcfirst")
    _OTHER_SYS_HEADER
    >>> _ClassifyInclude(FileInfo('foo/foo.cc'), 'foo/foo.h', False)
    _LIKELY_MY_HEADER
    >>> _ClassifyInclude(FileInfo('foo/foo_unknown_extension.cc'),
    ...                  'bar/foo_other_ext.h', False)
    _POSSIBLE_MY_HEADER
    >>> _ClassifyInclude(FileInfo('foo/foo.cc'), 'foo/bar.h', False)
    _OTHER_HEADER
  """
  # This is a list of all standard c++ header files, except
  # those already checked for above.
  is_cpp_header = include in _CPP_HEADERS

  # Mark include as C header if in list or in a known folder for standard-ish C headers.
  is_std_c_header = (include_order == "default") or (include in _C_HEADERS
            # additional linux glibc header folders
            or Search(r'(?:%s)\/.*\.h' % "|".join(C_STANDARD_HEADER_FOLDERS), include))

  # Headers with C++ extensions shouldn't be considered C system headers
  is_system = used_angle_brackets and not os.path.splitext(include)[1] in ['.hpp', '.hxx', '.h++']

  if is_system:
    if is_cpp_header:
      return _CPP_SYS_HEADER
    if is_std_c_header:
      return _C_SYS_HEADER
    else:
      return _OTHER_SYS_HEADER

  # If the target file and the include we're checking share a
  # basename when we drop common extensions, and the include
  # lives in . , then it's likely to be owned by the target file.
  target_dir, target_base = (
      os.path.split(_DropCommonSuffixes(fileinfo.RepositoryName())))
  include_dir, include_base = os.path.split(_DropCommonSuffixes(include))
  target_dir_pub = os.path.normpath(target_dir + '/../public')
  target_dir_pub = target_dir_pub.replace('\\', '/')
  if target_base == include_base and (
      include_dir == target_dir or
      include_dir == target_dir_pub):
    return _LIKELY_MY_HEADER

  # If the target and include share some initial basename
  # component, it's possible the target is implementing the
  # include, so it's allowed to be first, but we'll never
  # complain if it's not there.
  target_first_component = _RE_FIRST_COMPONENT.match(target_base)
  include_first_component = _RE_FIRST_COMPONENT.match(include_base)
  if (target_first_component and include_first_component and
      target_first_component.group(0) ==
      include_first_component.group(0)):
    return _POSSIBLE_MY_HEADER

  return _OTHER_HEADER



def CheckIncludeLine(filename, clean_lines, linenum, include_state, error):
  """Check rules that are applicable to #include lines.

  Strings on #include lines are NOT removed from elided line, to make
  certain tasks easier. However, to prevent false positives, checks
  applicable to #include lines in CheckLanguage must be put here.

  Args:
    filename: The name of the current file.
    clean_lines: A CleansedLines instance containing the file.
    linenum: The number of the line to check.
    include_state: An _IncludeState instance in which the headers are inserted.
    error: The function to call with any errors found.
  """
  fileinfo = FileInfo(filename)
  line = clean_lines.lines[linenum]

  # "include" should use the new style "foo/bar.h" instead of just "bar.h"
  # Only do this check if the included header follows google naming
  # conventions.  If not, assume that it's a 3rd party API that
  # requires special include conventions.
  #
  # We also make an exception for Lua headers, which follow google
  # naming convention but not the include convention.
  match = Match(r'#include\s*"([^/]+\.h)"', line)
  if match and not _THIRD_PARTY_HEADERS_PATTERN.match(match.group(1)):
    error(filename, linenum, 'build/include_subdir', 4,
          'Include the directory when naming .h files')

  # we shouldn't include a file more than once. actually, there are a
  # handful of instances where doing so is okay, but in general it's
  # not.
  match = _RE_PATTERN_INCLUDE.search(line)
  if match:
    include = match.group(2)
    used_angle_brackets = (match.group(1) == '<')
    duplicate_line = include_state.FindHeader(include)
    if duplicate_line >= 0:
      error(filename, linenum, 'build/include', 4,
            '"%s" already included at %s:%s' %
            (include, filename, duplicate_line))
      return

    for extension in GetNonHeaderExtensions():
      if (include.endswith('.' + extension) and
          os.path.dirname(fileinfo.RepositoryName()) != os.path.dirname(include)):
        error(filename, linenum, 'build/include', 4,
              'Do not include .' + extension + ' files from other packages')
        return

    # We DO want to include a 3rd party looking header if it matches the
    # filename. Otherwise we get an erroneous error "...should include its
    # header" error later.
    third_src_header = False
    for ext in GetHeaderExtensions():
      basefilename = filename[0:len(filename) - len(fileinfo.Extension())]
      headerfile = basefilename + '.' + ext
      headername = FileInfo(headerfile).RepositoryName()
      if headername in include or include in headername:
        third_src_header = True
        break

    if third_src_header or not _THIRD_PARTY_HEADERS_PATTERN.match(include):
      include_state.include_list[-1].append((include, linenum))

      # We want to ensure that headers appear in the right order:
      # 1) for foo.cc, foo.h  (preferred location)
      # 2) c system files
      # 3) cpp system files
      # 4) for foo.cc, foo.h  (deprecated location)
      # 5) other google headers
      #
      # We classify each include statement as one of those 5 types
      # using a number of techniques. The include_state object keeps
      # track of the highest type seen, and complains if we see a
      # lower type after that.
      error_message = include_state.CheckNextIncludeOrder(
          _ClassifyInclude(fileinfo, include, used_angle_brackets, _include_order))
      if error_message:
        error(filename, linenum, 'build/include_order', 4,
              '%s. Should be: %s.h, c system, c++ system, other.' %
              (error_message, fileinfo.BaseName()))
      canonical_include = include_state.CanonicalizeAlphabeticalOrder(include)
      if not include_state.IsInAlphabeticalOrder(
          clean_lines, linenum, canonical_include):
        error(filename, linenum, 'build/include_alpha', 4,
              'Include "%s" not in alphabetical order' % include)
      include_state.SetLastHeader(canonical_include)



def _GetTextInside(text, start_pattern):
  r"""Retrieves all the text between matching open and close parentheses.

  Given a string of lines and a regular expression string, retrieve all the text
  following the expression and between opening punctuation symbols like
  (, [, or {, and the matching close-punctuation symbol. This properly nested
  occurrences of the punctuations, so for the text like
    printf(a(), b(c()));
  a call to _GetTextInside(text, r'printf\(') will return 'a(), b(c())'.
  start_pattern must match string having an open punctuation symbol at the end.

  Args:
    text: The lines to extract text. Its comments and strings must be elided.
           It can be single line and can span multiple lines.
    start_pattern: The regexp string indicating where to start extracting
                   the text.
  Returns:
    The extracted text.
    None if either the opening string or ending punctuation could not be found.
  """
  # TODO(unknown): Audit cpplint.py to see what places could be profitably
  # rewritten to use _GetTextInside (and use inferior regexp matching today).

  # Give opening punctuations to get the matching close-punctuations.
  matching_punctuation = {'(': ')', '{': '}', '[': ']'}
  closing_punctuation = set(itervalues(matching_punctuation))

  # Find the position to start extracting text.
  match = re.search(start_pattern, text, re.M)
  if not match:  # start_pattern not found in text.
    return None
  start_position = match.end(0)

  assert start_position > 0, (
      'start_pattern must ends with an opening punctuation.')
  assert text[start_position - 1] in matching_punctuation, (
      'start_pattern must ends with an opening punctuation.')
  # Stack of closing punctuations we expect to have in text after position.
  punctuation_stack = [matching_punctuation[text[start_position - 1]]]
  position = start_position
  while punctuation_stack and position < len(text):
    if text[position] == punctuation_stack[-1]:
      punctuation_stack.pop()
    elif text[position] in closing_punctuation:
      # A closing punctuation without matching opening punctuations.
      return None
    elif text[position] in matching_punctuation:
      punctuation_stack.append(matching_punctuation[text[position]])
    position += 1
  if punctuation_stack:
    # Opening punctuations left without matching close-punctuations.
    return None
  # punctuations match.
  return text[start_position:position - 1]


# Patterns for matching call-by-reference parameters.
#
# Supports nested templates up to 2 levels deep using this messy pattern:
#   < (?: < (?: < [^<>]*
#               >
#           |   [^<>] )*
#         >
#     |   [^<>] )*
#   >
_RE_PATTERN_IDENT = r'[_a-zA-Z]\w*'  # =~ [[:alpha:]][[:alnum:]]*
_RE_PATTERN_TYPE = (
    r'(?:const\s+)?(?:typename\s+|class\s+|struct\s+|union\s+|enum\s+)?'
    r'(?:\w|'
    r'\s*<(?:<(?:<[^<>]*>|[^<>])*>|[^<>])*>|'
    r'::)+')
# A call-by-reference parameter ends with '& identifier'.
_RE_PATTERN_REF_PARAM = re.compile(
    r'(' + _RE_PATTERN_TYPE + r'(?:\s*(?:\bconst\b|[*]))*\s*'
    r'&\s*' + _RE_PATTERN_IDENT + r')\s*(?:=[^,()]+)?[,)]')
# A call-by-const-reference parameter either ends with 'const& identifier'
# or looks like 'const type& identifier' when 'type' is atomic.
_RE_PATTERN_CONST_REF_PARAM = (
    r'(?:.*\s*\bconst\s*&\s*' + _RE_PATTERN_IDENT +
    r'|const\s+' + _RE_PATTERN_TYPE + r'\s*&\s*' + _RE_PATTERN_IDENT + r')')
# Stream types.
_RE_PATTERN_REF_STREAM_PARAM = (
    r'(?:.*stream\s*&\s*' + _RE_PATTERN_IDENT + r')')


def CheckLanguage(filename, clean_lines, linenum, file_extension,
                  include_state, nesting_state, error):
  """Checks rules from the 'C++ language rules' section of cppguide.html.

  Some of these rules are hard to test (function overloading, using
  uint32 inappropriately), but we do the best we can.

  Args:
    filename: The name of the current file.
    clean_lines: A CleansedLines instance containing the file.
    linenum: The number of the line to check.
    file_extension: The extension (without the dot) of the filename.
    include_state: An _IncludeState instance in which the headers are inserted.
    nesting_state: A NestingState instance which maintains information about
                   the current stack of nested blocks being parsed.
    error: The function to call with any errors found.
  """
  # If the line is empty or consists of entirely a comment, no need to
  # check it.
  line = clean_lines.elided[linenum]
  if not line:
    return

  match = _RE_PATTERN_INCLUDE.search(line)
  if match:
    CheckIncludeLine(filename, clean_lines, linenum, include_state, error)
    return

  # Reset include state across preprocessor directives.  This is meant
  # to silence warnings for conditional includes.
  match = Match(r'^\s*#\s*(if|ifdef|ifndef|elif|else|endif)\b', line)
  if match:
    include_state.ResetSection(match.group(1))


  # Perform other checks now that we are sure that this is not an include line
  CheckCasts(filename, clean_lines, linenum, error)
  CheckGlobalStatic(filename, clean_lines, linenum, error)
  CheckPrintf(filename, clean_lines, linenum, error)

  if IsHeaderExtension(file_extension):
    # TODO(unknown): check that 1-arg constructors are explicit.
    #                How to tell it's a constructor?
    #                (handled in CheckForNonStandardConstructs for now)
    # TODO(unknown): check that classes declare or disable copy/assign
    #                (level 1 error)
    pass

  # Check if people are using the verboten C basic types.  The only exception
  # we regularly allow is "unsigned short port" for port.
  if Search(r'\bshort port\b', line):
    if not Search(r'\bunsigned short port\b', line):
      error(filename, linenum, 'runtime/int', 4,
            'Use "unsigned short" for ports, not "short"')
  else:
    match = Search(r'\b(short|long(?! +double)|long long)\b', line)
    if match:
      error(filename, linenum, 'runtime/int', 4,
            'Use int16/int64/etc, rather than the C type %s' % match.group(1))

  # Check if some verboten operator overloading is going on
  # TODO(unknown): catch out-of-line unary operator&:
  #   class X {};
  #   int operator&(const X& x) { return 42; }  // unary operator&
  # The trick is it's hard to tell apart from binary operator&:
  #   class Y { int operator&(const Y& x) { return 23; } }; // binary operator&
  if Search(r'\boperator\s*&\s*\(\s*\)', line):
    error(filename, linenum, 'runtime/operator', 4,
          'Unary operator& is dangerous.  Do not use it.')

  # Check for suspicious usage of "if" like
  # } if (a == b) {
  if Search(r'\}\s*if\s*\(', line):
    error(filename, linenum, 'readability/braces', 4,
          'Did you mean "else if"? If not, start a new line for "if".')

  # Check for potential format string bugs like printf(foo).
  # We constrain the pattern not to pick things like DocidForPrintf(foo).
  # Not perfect but it can catch printf(foo.c_str()) and printf(foo->c_str())
  # TODO(unknown): Catch the following case. Need to change the calling
  # convention of the whole function to process multiple line to handle it.
  #   printf(
  #       boy_this_is_a_really_long_variable_that_cannot_fit_on_the_prev_line);
  printf_args = _GetTextInside(line, r'(?i)\b(string)?printf\s*\(')
  if printf_args:
    match = Match(r'([\w.\->()]+)$', printf_args)
    if match and match.group(1) != '__VA_ARGS__':
      function_name = re.search(r'\b((?:string)?printf)\s*\(',
                                line, re.I).group(1)
      error(filename, linenum, 'runtime/printf', 4,
            'Potential format string bug. Do %s("%%s", %s) instead.'
            % (function_name, match.group(1)))

  # Check for potential memset bugs like memset(buf, sizeof(buf), 0).
  match = Search(r'memset\s*\(([^,]*),\s*([^,]*),\s*0\s*\)', line)
  if match and not Match(r"^''|-?[0-9]+|0x[0-9A-Fa-f]$", match.group(2)):
    error(filename, linenum, 'runtime/memset', 4,
          'Did you mean "memset(%s, 0, %s)"?'
          % (match.group(1), match.group(2)))

  if Search(r'\busing namespace\b', line):
    if Search(r'\bliterals\b', line):
      error(filename, linenum, 'build/namespaces_literals', 5,
            'Do not use namespace using-directives.  '
            'Use using-declarations instead.')
    else:
      error(filename, linenum, 'build/namespaces', 5,
            'Do not use namespace using-directives.  '
            'Use using-declarations instead.')

  # Detect variable-length arrays.
  match = Match(r'\s*(.+::)?(\w+) [a-z]\w*\[(.+)];', line)
  if (match and match.group(2) != 'return' and match.group(2) != 'delete' and
      match.group(3).find(']') == -1):
    # Split the size using space and arithmetic operators as delimiters.
    # If any of the resulting tokens are not compile time constants then
    # report the error.
    tokens = re.split(r'\s|\+|\-|\*|\/|<<|>>]', match.group(3))
    is_const = True
    skip_next = False
    for tok in tokens:
      if skip_next:
        skip_next = False
        continue

      if Search(r'sizeof\(.+\)', tok): continue
      if Search(r'arraysize\(\w+\)', tok): continue

      tok = tok.lstrip('(')
      tok = tok.rstrip(')')
      if not tok: continue
      if Match(r'\d+', tok): continue
      if Match(r'0[xX][0-9a-fA-F]+', tok): continue
      if Match(r'k[A-Z0-9]\w*', tok): continue
      if Match(r'(.+::)?k[A-Z0-9]\w*', tok): continue
      if Match(r'(.+::)?[A-Z][A-Z0-9_]*', tok): continue
      # A catch all for tricky sizeof cases, including 'sizeof expression',
      # 'sizeof(*type)', 'sizeof(const type)', 'sizeof(struct StructName)'
      # requires skipping the next token because we split on ' ' and '*'.
      if tok.startswith('sizeof'):
        skip_next = True
        continue
      is_const = False
      break
    if not is_const:
      error(filename, linenum, 'runtime/arrays', 1,
            'Do not use variable-length arrays.  Use an appropriately named '
            "('k' followed by CamelCase) compile-time constant for the size.")

  # Check for use of unnamed namespaces in header files.  Registration
  # macros are typically OK, so we allow use of "namespace {" on lines
  # that end with backslashes.
  if (IsHeaderExtension(file_extension)
      and Search(r'\bnamespace\s*{', line)
      and line[-1] != '\\'):
    error(filename, linenum, 'build/namespaces_headers', 4,
          'Do not use unnamed namespaces in header files.  See '
          'https://google-styleguide.googlecode.com/svn/trunk/cppguide.xml#Namespaces'
          ' for more information.')


def CheckGlobalStatic(filename, clean_lines, linenum, error):
  """Check for unsafe global or static objects.

  Args:
    filename: The name of the current file.
    clean_lines: A CleansedLines instance containing the file.
    linenum: The number of the line to check.
    error: The function to call with any errors found.
  """
  line = clean_lines.elided[linenum]

  # Match two lines at a time to support multiline declarations
  if linenum + 1 < clean_lines.NumLines() and not Search(r'[;({]', line):
    line += clean_lines.elided[linenum + 1].strip()

  # Check for people declaring static/global STL strings at the top level.
  # This is dangerous because the C++ language does not guarantee that
  # globals with constructors are initialized before the first access, and
  # also because globals can be destroyed when some threads are still running.
  # TODO(unknown): Generalize this to also find static unique_ptr instances.
  # TODO(unknown): File bugs for clang-tidy to find these.
  match = Match(
      r'((?:|static +)(?:|const +))(?::*std::)?string( +const)? +'
      r'([a-zA-Z0-9_:]+)\b(.*)',
      line)

  # Remove false positives:
  # - String pointers (as opposed to values).
  #    string *pointer
  #    const string *pointer
  #    string const *pointer
  #    string *const pointer
  #
  # - Functions and template specializations.
  #    string Function<Type>(...
  #    string Class<Type>::Method(...
  #
  # - Operators.  These are matched separately because operator names
  #   cross non-word boundaries, and trying to match both operators
  #   and functions at the same time would decrease accuracy of
  #   matching identifiers.
  #    string Class::operator*()
  if (match and
      not Search(r'\bstring\b(\s+const)?\s*[\*\&]\s*(const\s+)?\w', line) and
      not Search(r'\boperator\W', line) and
      not Match(r'\s*(<.*>)?(::[a-zA-Z0-9_]+)*\s*\(([^"]|$)', match.group(4))):
    if Search(r'\bconst\b', line):
      error(filename, linenum, 'runtime/string', 4,
            'For a static/global string constant, use a C style string '
            'instead: "%schar%s %s[]".' %
            (match.group(1), match.group(2) or '', match.group(3)))
    else:
      error(filename, linenum, 'runtime/string', 4,
            'Static/global string variables are not permitted.')

  if (Search(r'\b([A-Za-z0-9_]*_)\(\1\)', line) or
      Search(r'\b([A-Za-z0-9_]*_)\(CHECK_NOTNULL\(\1\)\)', line)):
    error(filename, linenum, 'runtime/init', 4,
          'You seem to be initializing a member variable with itself.')


def CheckPrintf(filename, clean_lines, linenum, error):
  """Check for printf related issues.

  Args:
    filename: The name of the current file.
    clean_lines: A CleansedLines instance containing the file.
    linenum: The number of the line to check.
    error: The function to call with any errors found.
  """
  line = clean_lines.elided[linenum]

  # When snprintf is used, the second argument shouldn't be a literal.
  match = Search(r'snprintf\s*\(([^,]*),\s*([0-9]*)\s*,', line)
  if match and match.group(2) != '0':
    # If 2nd arg is zero, snprintf is used to calculate size.
    error(filename, linenum, 'runtime/printf', 3,
          'If you can, use sizeof(%s) instead of %s as the 2nd arg '
          'to snprintf.' % (match.group(1), match.group(2)))

  # Check if some verboten C functions are being used.
  if Search(r'\bsprintf\s*\(', line):
    error(filename, linenum, 'runtime/printf', 5,
          'Never use sprintf. Use snprintf instead.')
  match = Search(r'\b(strcpy|strcat)\s*\(', line)
  if match:
    error(filename, linenum, 'runtime/printf', 4,
          'Almost always, snprintf is better than %s' % match.group(1))


def IsDerivedFunction(clean_lines, linenum):
  """Check if current line contains an inherited function.

  Args:
    clean_lines: A CleansedLines instance containing the file.
    linenum: The number of the line to check.
  Returns:
    True if current line contains a function with "override"
    virt-specifier.
  """
  # Scan back a few lines for start of current function
  for i in xrange(linenum, max(-1, linenum - 10), -1):
    match = Match(r'^([^()]*\w+)\(', clean_lines.elided[i])
    if match:
      # Look for "override" after the matching closing parenthesis
      line, _, closing_paren = CloseExpression(
          clean_lines, i, len(match.group(1)))
      return (closing_paren >= 0 and
              Search(r'\boverride\b', line[closing_paren:]))
  return False


def IsOutOfLineMethodDefinition(clean_lines, linenum):
  """Check if current line contains an out-of-line method definition.

  Args:
    clean_lines: A CleansedLines instance containing the file.
    linenum: The number of the line to check.
  Returns:
    True if current line contains an out-of-line method definition.
  """
  # Scan back a few lines for start of current function
  for i in xrange(linenum, max(-1, linenum - 10), -1):
    if Match(r'^([^()]*\w+)\(', clean_lines.elided[i]):
      return Match(r'^[^()]*\w+::\w+\(', clean_lines.elided[i]) is not None
  return False


def IsInitializerList(clean_lines, linenum):
  """Check if current line is inside constructor initializer list.

  Args:
    clean_lines: A CleansedLines instance containing the file.
    linenum: The number of the line to check.
  Returns:
    True if current line appears to be inside constructor initializer
    list, False otherwise.
  """
  for i in xrange(linenum, 1, -1):
    line = clean_lines.elided[i]
    if i == linenum:
      remove_function_body = Match(r'^(.*)\{\s*$', line)
      if remove_function_body:
        line = remove_function_body.group(1)

    if Search(r'\s:\s*\w+[({]', line):
      # A lone colon tend to indicate the start of a constructor
      # initializer list.  It could also be a ternary operator, which
      # also tend to appear in constructor initializer lists as
      # opposed to parameter lists.
      return True
    if Search(r'\}\s*,\s*$', line):
      # A closing brace followed by a comma is probably the end of a
      # brace-initialized member in constructor initializer list.
      return True
    if Search(r'[{};]\s*$', line):
      # Found one of the following:
      # - A closing brace or semicolon, probably the end of the previous
      #   function.
      # - An opening brace, probably the start of current class or namespace.
      #
      # Current line is probably not inside an initializer list since
      # we saw one of those things without seeing the starting colon.
      return False

  # Got to the beginning of the file without seeing the start of
  # constructor initializer list.
  return False


def CheckForNonConstReference(filename, clean_lines, linenum,
                              nesting_state, error):
  """Check for non-const references.

  Separate from CheckLanguage since it scans backwards from current
  line, instead of scanning forward.

  Args:
    filename: The name of the current file.
    clean_lines: A CleansedLines instance containing the file.
    linenum: The number of the line to check.
    nesting_state: A NestingState instance which maintains information about
                   the current stack of nested blocks being parsed.
    error: The function to call with any errors found.
  """
  # Do nothing if there is no '&' on current line.
  line = clean_lines.elided[linenum]
  if '&' not in line:
    return

  # If a function is inherited, current function doesn't have much of
  # a choice, so any non-const references should not be blamed on
  # derived function.
  if IsDerivedFunction(clean_lines, linenum):
    return

  # Don't warn on out-of-line method definitions, as we would warn on the
  # in-line declaration, if it isn't marked with 'override'.
  if IsOutOfLineMethodDefinition(clean_lines, linenum):
    return

  # Long type names may be broken across multiple lines, usually in one
  # of these forms:
  #   LongType
  #       ::LongTypeContinued &identifier
  #   LongType::
  #       LongTypeContinued &identifier
  #   LongType<
  #       ...>::LongTypeContinued &identifier
  #
  # If we detected a type split across two lines, join the previous
  # line to current line so that we can match const references
  # accordingly.
  #
  # Note that this only scans back one line, since scanning back
  # arbitrary number of lines would be expensive.  If you have a type
  # that spans more than 2 lines, please use a typedef.
  if linenum > 1:
    previous = None
    if Match(r'\s*::(?:[\w<>]|::)+\s*&\s*\S', line):
      # previous_line\n + ::current_line
      previous = Search(r'\b((?:const\s*)?(?:[\w<>]|::)+[\w<>])\s*$',
                        clean_lines.elided[linenum - 1])
    elif Match(r'\s*[a-zA-Z_]([\w<>]|::)+\s*&\s*\S', line):
      # previous_line::\n + current_line
      previous = Search(r'\b((?:const\s*)?(?:[\w<>]|::)+::)\s*$',
                        clean_lines.elided[linenum - 1])
    if previous:
      line = previous.group(1) + line.lstrip()
    else:
      # Check for templated parameter that is split across multiple lines
      endpos = line.rfind('>')
      if endpos > -1:
        (_, startline, startpos) = ReverseCloseExpression(
            clean_lines, linenum, endpos)
        if startpos > -1 and startline < linenum:
          # Found the matching < on an earlier line, collect all
          # pieces up to current line.
          line = ''
          for i in xrange(startline, linenum + 1):
            line += clean_lines.elided[i].strip()

  # Check for non-const references in function parameters.  A single '&' may
  # found in the following places:
  #   inside expression: binary & for bitwise AND
  #   inside expression: unary & for taking the address of something
  #   inside declarators: reference parameter
  # We will exclude the first two cases by checking that we are not inside a
  # function body, including one that was just introduced by a trailing '{'.
  # TODO(unknown): Doesn't account for 'catch(Exception& e)' [rare].
  if (nesting_state.previous_stack_top and
      not (isinstance(nesting_state.previous_stack_top, _ClassInfo) or
           isinstance(nesting_state.previous_stack_top, _NamespaceInfo))):
    # Not at toplevel, not within a class, and not within a namespace
    return

  # Avoid initializer lists.  We only need to scan back from the
  # current line for something that starts with ':'.
  #
  # We don't need to check the current line, since the '&' would
  # appear inside the second set of parentheses on the current line as
  # opposed to the first set.
  if linenum > 0:
    for i in xrange(linenum - 1, max(0, linenum - 10), -1):
      previous_line = clean_lines.elided[i]
      if not Search(r'[),]\s*$', previous_line):
        break
      if Match(r'^\s*:\s+\S', previous_line):
        return

  # Avoid preprocessors
  if Search(r'\\\s*$', line):
    return

  # Avoid constructor initializer lists
  if IsInitializerList(clean_lines, linenum):
    return

  # We allow non-const references in a few standard places, like functions
  # called "swap()" or iostream operators like "<<" or ">>".  Do not check
  # those function parameters.
  #
  # We also accept & in static_assert, which looks like a function but
  # it's actually a declaration expression.
  allowed_functions = (r'(?:[sS]wap(?:<\w:+>)?|'
                           r'operator\s*[<>][<>]|'
                           r'static_assert|COMPILE_ASSERT'
                           r')\s*\(')
  if Search(allowed_functions, line):
    return
  elif not Search(r'\S+\([^)]*$', line):
    # Don't see an allowed function on this line.  Actually we
    # didn't see any function name on this line, so this is likely a
    # multi-line parameter list.  Try a bit harder to catch this case.
    for i in xrange(2):
      if (linenum > i and
          Search(allowed_functions, clean_lines.elided[linenum - i - 1])):
        return

  decls = ReplaceAll(r'{[^}]*}', ' ', line)  # exclude function body
  for parameter in re.findall(_RE_PATTERN_REF_PARAM, decls):
    if (not Match(_RE_PATTERN_CONST_REF_PARAM, parameter) and
        not Match(_RE_PATTERN_REF_STREAM_PARAM, parameter)):
      error(filename, linenum, 'runtime/references', 2,
            'Is this a non-const reference? '
            'If so, make const or use a pointer: ' +
            ReplaceAll(' *<', '<', parameter))


def CheckCasts(filename, clean_lines, linenum, error):
  """Various cast related checks.

  Args:
    filename: The name of the current file.
    clean_lines: A CleansedLines instance containing the file.
    linenum: The number of the line to check.
    error: The function to call with any errors found.
  """
  line = clean_lines.elided[linenum]

  # Check to see if they're using an conversion function cast.
  # I just try to capture the most common basic types, though there are more.
  # Parameterless conversion functions, such as bool(), are allowed as they are
  # probably a member operator declaration or default constructor.
  match = Search(
      r'(\bnew\s+(?:const\s+)?|\S<\s*(?:const\s+)?)?\b'
      r'(int|float|double|bool|char|int32|uint32|int64|uint64)'
      r'(\([^)].*)', line)
  expecting_function = ExpectingFunctionArgs(clean_lines, linenum)
  if match and not expecting_function:
    matched_type = match.group(2)

    # matched_new_or_template is used to silence two false positives:
    # - New operators
    # - Template arguments with function types
    #
    # For template arguments, we match on types immediately following
    # an opening bracket without any spaces.  This is a fast way to
    # silence the common case where the function type is the first
    # template argument.  False negative with less-than comparison is
    # avoided because those operators are usually followed by a space.
    #
    #   function<double(double)>   // bracket + no space = false positive
    #   value < double(42)         // bracket + space = true positive
    matched_new_or_template = match.group(1)

    # Avoid arrays by looking for brackets that come after the closing
    # parenthesis.
    if Match(r'\([^()]+\)\s*\[', match.group(3)):
      return

    # Other things to ignore:
    # - Function pointers
    # - Casts to pointer types
    # - Placement new
    # - Alias declarations
    matched_funcptr = match.group(3)
    if (matched_new_or_template is None and
        not (matched_funcptr and
             (Match(r'\((?:[^() ]+::\s*\*\s*)?[^() ]+\)\s*\(',
                    matched_funcptr) or
              matched_funcptr.startswith('(*)'))) and
        not Match(r'\s*using\s+\S+\s*=\s*' + matched_type, line) and
        not Search(r'new\(\S+\)\s*' + matched_type, line)):
      error(filename, linenum, 'readability/casting', 4,
            'Using deprecated casting style.  '
            'Use static_cast<%s>(...) instead' %
            matched_type)

  if not expecting_function:
    CheckCStyleCast(filename, clean_lines, linenum, 'static_cast',
                    r'\((int|float|double|bool|char|u?int(16|32|64)|size_t)\)', error)

  # This doesn't catch all cases. Consider (const char * const)"hello".
  #
  # (char *) "foo" should always be a const_cast (reinterpret_cast won't
  # compile).
  if CheckCStyleCast(filename, clean_lines, linenum, 'const_cast',
                     r'\((char\s?\*+\s?)\)\s*"', error):
    pass
  else:
    # Check pointer casts for other than string constants
    CheckCStyleCast(filename, clean_lines, linenum, 'reinterpret_cast',
                    r'\((\w+\s?\*+\s?)\)', error)

  # In addition, we look for people taking the address of a cast.  This
  # is dangerous -- casts can assign to temporaries, so the pointer doesn't
  # point where you think.
  #
  # Some non-identifier character is required before the '&' for the
  # expression to be recognized as a cast.  These are casts:
  #   expression = &static_cast<int*>(temporary());
  #   function(&(int*)(temporary()));
  #
  # This is not a cast:
  #   reference_type&(int* function_param);
  match = Search(
      r'(?:[^\w]&\(([^)*][^)]*)\)[\w(])|'
      r'(?:[^\w]&(static|dynamic|down|reinterpret)_cast\b)', line)
  if match:
    # Try a better error message when the & is bound to something
    # dereferenced by the casted pointer, as opposed to the casted
    # pointer itself.
    parenthesis_error = False
    match = Match(r'^(.*&(?:static|dynamic|down|reinterpret)_cast\b)<', line)
    if match:
      _, y1, x1 = CloseExpression(clean_lines, linenum, len(match.group(1)))
      if x1 >= 0 and clean_lines.elided[y1][x1] == '(':
        _, y2, x2 = CloseExpression(clean_lines, y1, x1)
        if x2 >= 0:
          extended_line = clean_lines.elided[y2][x2:]
          if y2 < clean_lines.NumLines() - 1:
            extended_line += clean_lines.elided[y2 + 1]
          if Match(r'\s*(?:->|\[)', extended_line):
            parenthesis_error = True

    if parenthesis_error:
      error(filename, linenum, 'readability/casting', 4,
            ('Are you taking an address of something dereferenced '
             'from a cast?  Wrapping the dereferenced expression in '
             'parentheses will make the binding more obvious'))
    else:
      error(filename, linenum, 'runtime/casting', 4,
            ('Are you taking an address of a cast?  '
             'This is dangerous: could be a temp var.  '
             'Take the address before doing the cast, rather than after'))


def CheckCStyleCast(filename, clean_lines, linenum, cast_type, pattern, error):
  """Checks for a C-style cast by looking for the pattern.

  Args:
    filename: The name of the current file.
    clean_lines: A CleansedLines instance containing the file.
    linenum: The number of the line to check.
    cast_type: The string for the C++ cast to recommend.  This is either
      reinterpret_cast, static_cast, or const_cast, depending.
    pattern: The regular expression used to find C-style casts.
    error: The function to call with any errors found.

  Returns:
    True if an error was emitted.
    False otherwise.
  """
  line = clean_lines.elided[linenum]
  match = Search(pattern, line)
  if not match:
    return False

  # Exclude lines with keywords that tend to look like casts
  context = line[0:match.start(1) - 1]
  if Match(r'.*\b(?:sizeof|alignof|alignas|[_A-Z][_A-Z0-9]*)\s*$', context):
    return False

  # Try expanding current context to see if we one level of
  # parentheses inside a macro.
  if linenum > 0:
    for i in xrange(linenum - 1, max(0, linenum - 5), -1):
      context = clean_lines.elided[i] + context
  if Match(r'.*\b[_A-Z][_A-Z0-9]*\s*\((?:\([^()]*\)|[^()])*$', context):
    return False

  # operator++(int) and operator--(int)
  if context.endswith(' operator++') or context.endswith(' operator--'):
    return False

  # A single unnamed argument for a function tends to look like old style cast.
  # If we see those, don't issue warnings for deprecated casts.
  remainder = line[match.end(0):]
  if Match(r'^\s*(?:;|const\b|throw\b|final\b|override\b|[=>{),]|->)',
           remainder):
    return False

  # At this point, all that should be left is actual casts.
  error(filename, linenum, 'readability/casting', 4,
        'Using C-style cast.  Use %s<%s>(...) instead' %
        (cast_type, match.group(1)))

  return True


def ExpectingFunctionArgs(clean_lines, linenum):
  """Checks whether where function type arguments are expected.

  Args:
    clean_lines: A CleansedLines instance containing the file.
    linenum: The number of the line to check.

  Returns:
    True if the line at 'linenum' is inside something that expects arguments
    of function types.
  """
  line = clean_lines.elided[linenum]
  return (Match(r'^\s*MOCK_(CONST_)?METHOD\d+(_T)?\(', line) or
          (linenum >= 2 and
           (Match(r'^\s*MOCK_(?:CONST_)?METHOD\d+(?:_T)?\((?:\S+,)?\s*$',
                  clean_lines.elided[linenum - 1]) or
            Match(r'^\s*MOCK_(?:CONST_)?METHOD\d+(?:_T)?\(\s*$',
                  clean_lines.elided[linenum - 2]) or
            Search(r'\bstd::m?function\s*\<\s*$',
                   clean_lines.elided[linenum - 1]))))


_HEADERS_CONTAINING_TEMPLATES = (
    ('<deque>', ('deque',)),
    ('<functional>', ('unary_function', 'binary_function',
                      'plus', 'minus', 'multiplies', 'divides', 'modulus',
                      'negate',
                      'equal_to', 'not_equal_to', 'greater', 'less',
                      'greater_equal', 'less_equal',
                      'logical_and', 'logical_or', 'logical_not',
                      'unary_negate', 'not1', 'binary_negate', 'not2',
                      'bind1st', 'bind2nd',
                      'pointer_to_unary_function',
                      'pointer_to_binary_function',
                      'ptr_fun',
                      'mem_fun_t', 'mem_fun', 'mem_fun1_t', 'mem_fun1_ref_t',
                      'mem_fun_ref_t',
                      'const_mem_fun_t', 'const_mem_fun1_t',
                      'const_mem_fun_ref_t', 'const_mem_fun1_ref_t',
                      'mem_fun_ref',
                     )),
    ('<limits>', ('numeric_limits',)),
    ('<list>', ('list',)),
    ('<map>', ('multimap',)),
    ('<memory>', ('allocator', 'make_shared', 'make_unique', 'shared_ptr',
                  'unique_ptr', 'weak_ptr')),
    ('<queue>', ('queue', 'priority_queue',)),
    ('<set>', ('multiset',)),
    ('<stack>', ('stack',)),
    ('<string>', ('char_traits', 'basic_string',)),
    ('<tuple>', ('tuple',)),
    ('<unordered_map>', ('unordered_map', 'unordered_multimap')),
    ('<unordered_set>', ('unordered_set', 'unordered_multiset')),
    ('<utility>', ('pair',)),
    ('<vector>', ('vector',)),

    # gcc extensions.
    # Note: std::hash is their hash, ::hash is our hash
    ('<hash_map>', ('hash_map', 'hash_multimap',)),
    ('<hash_set>', ('hash_set', 'hash_multiset',)),
    ('<slist>', ('slist',)),
    )

_HEADERS_MAYBE_TEMPLATES = (
    ('<algorithm>', ('copy', 'max', 'min', 'min_element', 'sort',
                     'transform',
                    )),
    ('<utility>', ('forward', 'make_pair', 'move', 'swap')),
    )

_RE_PATTERN_STRING = re.compile(r'\bstring\b')

_re_pattern_headers_maybe_templates = []
for _header, _templates in _HEADERS_MAYBE_TEMPLATES:
  for _template in _templates:
    # Match max<type>(..., ...), max(..., ...), but not foo->max, foo.max or
    # 'type::max()'.
    _re_pattern_headers_maybe_templates.append(
        (re.compile(r'[^>.]\b' + _template + r'(<.*?>)?\([^\)]'),
            _template,
            _header))
# Match set<type>, but not foo->set<type>, foo.set<type>
_re_pattern_headers_maybe_templates.append(
    (re.compile(r'[^>.]\bset\s*\<'),
        'set<>',
        '<set>'))
# Match 'map<type> var' and 'std::map<type>(...)', but not 'map<type>(...)''
_re_pattern_headers_maybe_templates.append(
    (re.compile(r'(std\b::\bmap\s*\<)|(^(std\b::\b)map\b\(\s*\<)'),
        'map<>',
        '<map>'))

# Other scripts may reach in and modify this pattern.
_re_pattern_templates = []
for _header, _templates in _HEADERS_CONTAINING_TEMPLATES:
  for _template in _templates:
    _re_pattern_templates.append(
        (re.compile(r'(\<|\b)' + _template + r'\s*\<'),
         _template + '<>',
         _header))


def FilesBelongToSameModule(filename_cc, filename_h):
  """Check if these two filenames belong to the same module.

  The concept of a 'module' here is a as follows:
  foo.h, foo-inl.h, foo.cc, foo_test.cc and foo_unittest.cc belong to the
  same 'module' if they are in the same directory.
  some/path/public/xyzzy and some/path/internal/xyzzy are also considered
  to belong to the same module here.

  If the filename_cc contains a longer path than the filename_h, for example,
  '/absolute/path/to/base/sysinfo.cc', and this file would include
  'base/sysinfo.h', this function also produces the prefix needed to open the
  header. This is used by the caller of this function to more robustly open the
  header file. We don't have access to the real include paths in this context,
  so we need this guesswork here.

  Known bugs: tools/base/bar.cc and base/bar.h belong to the same module
  according to this implementation. Because of this, this function gives
  some false positives. This should be sufficiently rare in practice.

  Args:
    filename_cc: is the path for the source (e.g. .cc) file
    filename_h: is the path for the header path

  Returns:
    Tuple with a bool and a string:
    bool: True if filename_cc and filename_h belong to the same module.
    string: the additional prefix needed to open the header file.
  """
  fileinfo_cc = FileInfo(filename_cc)
  if not fileinfo_cc.Extension().lstrip('.') in GetNonHeaderExtensions():
    return (False, '')

  fileinfo_h = FileInfo(filename_h)
  if not IsHeaderExtension(fileinfo_h.Extension().lstrip('.')):
    return (False, '')

  filename_cc = filename_cc[:-(len(fileinfo_cc.Extension()))]
  matched_test_suffix = Search(_TEST_FILE_SUFFIX, fileinfo_cc.BaseName())
  if matched_test_suffix:
    filename_cc = filename_cc[:-len(matched_test_suffix.group(1))]

  filename_cc = filename_cc.replace('/public/', '/')
  filename_cc = filename_cc.replace('/internal/', '/')

  filename_h = filename_h[:-(len(fileinfo_h.Extension()))]
  if filename_h.endswith('-inl'):
    filename_h = filename_h[:-len('-inl')]
  filename_h = filename_h.replace('/public/', '/')
  filename_h = filename_h.replace('/internal/', '/')

  files_belong_to_same_module = filename_cc.endswith(filename_h)
  common_path = ''
  if files_belong_to_same_module:
    common_path = filename_cc[:-len(filename_h)]
  return files_belong_to_same_module, common_path


def UpdateIncludeState(filename, include_dict, io=codecs):
  """Fill up the include_dict with new includes found from the file.

  Args:
    filename: the name of the header to read.
    include_dict: a dictionary in which the headers are inserted.
    io: The io factory to use to read the file. Provided for testability.

  Returns:
    True if a header was successfully added. False otherwise.
  """
  headerfile = None
  try:
    with io.open(filename, 'r', 'utf8', 'replace') as headerfile:
      linenum = 0
      for line in headerfile:
        linenum += 1
        clean_line = CleanseComments(line)
        match = _RE_PATTERN_INCLUDE.search(clean_line)
        if match:
          include = match.group(2)
          include_dict.setdefault(include, linenum)
    return True
  except IOError:
    return False



def CheckForIncludeWhatYouUse(filename, clean_lines, include_state, error,
                              io=codecs):
  """Reports for missing stl includes.

  This function will output warnings to make sure you are including the headers
  necessary for the stl containers and functions that you use. We only give one
  reason to include a header. For example, if you use both equal_to<> and
  less<> in a .h file, only one (the latter in the file) of these will be
  reported as a reason to include the <functional>.

  Args:
    filename: The name of the current file.
    clean_lines: A CleansedLines instance containing the file.
    include_state: An _IncludeState instance.
    error: The function to call with any errors found.
    io: The IO factory to use to read the header file. Provided for unittest
        injection.
  """
  required = {}  # A map of header name to linenumber and the template entity.
                 # Example of required: { '<functional>': (1219, 'less<>') }

  for linenum in xrange(clean_lines.NumLines()):
    line = clean_lines.elided[linenum]
    if not line or line[0] == '#':
      continue

    # String is special -- it is a non-templatized type in STL.
    matched = _RE_PATTERN_STRING.search(line)
    if matched:
      # Don't warn about strings in non-STL namespaces:
      # (We check only the first match per line; good enough.)
      prefix = line[:matched.start()]
      if prefix.endswith('std::') or not prefix.endswith('::'):
        required['<string>'] = (linenum, 'string')

    for pattern, template, header in _re_pattern_headers_maybe_templates:
      if pattern.search(line):
        required[header] = (linenum, template)

    # The following function is just a speed up, no semantics are changed.
    if not '<' in line:  # Reduces the cpu time usage by skipping lines.
      continue

    for pattern, template, header in _re_pattern_templates:
      matched = pattern.search(line)
      if matched:
        # Don't warn about IWYU in non-STL namespaces:
        # (We check only the first match per line; good enough.)
        prefix = line[:matched.start()]
        if prefix.endswith('std::') or not prefix.endswith('::'):
          required[header] = (linenum, template)

  # The policy is that if you #include something in foo.h you don't need to
  # include it again in foo.cc. Here, we will look at possible includes.
  # Let's flatten the include_state include_list and copy it into a dictionary.
  include_dict = dict([item for sublist in include_state.include_list
                       for item in sublist])

  # Did we find the header for this file (if any) and successfully load it?
  header_found = False

  # Use the absolute path so that matching works properly.
  abs_filename = FileInfo(filename).FullName()

  # For Emacs's flymake.
  # If cpplint is invoked from Emacs's flymake, a temporary file is generated
  # by flymake and that file name might end with '_flymake.cc'. In that case,
  # restore original file name here so that the corresponding header file can be
  # found.
  # e.g. If the file name is 'foo_flymake.cc', we should search for 'foo.h'
  # instead of 'foo_flymake.h'
  abs_filename = re.sub(r'_flymake\.cc$', '.cc', abs_filename)

  # include_dict is modified during iteration, so we iterate over a copy of
  # the keys.
  header_keys = list(include_dict.keys())
  for header in header_keys:
    (same_module, common_path) = FilesBelongToSameModule(abs_filename, header)
    fullpath = common_path + header
    if same_module and UpdateIncludeState(fullpath, include_dict, io):
      header_found = True

  # If we can't find the header file for a .cc, assume it's because we don't
  # know where to look. In that case we'll give up as we're not sure they
  # didn't include it in the .h file.
  # TODO(unknown): Do a better job of finding .h files so we are confident that
  # not having the .h file means there isn't one.
  if not header_found:
    for extension in GetNonHeaderExtensions():
      if filename.endswith('.' + extension):
        return

  # All the lines have been processed, report the errors found.
  for required_header_unstripped in sorted(required, key=required.__getitem__):
    template = required[required_header_unstripped][1]
    if required_header_unstripped.strip('<>"') not in include_dict:
      error(filename, required[required_header_unstripped][0],
            'build/include_what_you_use', 4,
            'Add #include ' + required_header_unstripped + ' for ' + template)


_RE_PATTERN_EXPLICIT_MAKEPAIR = re.compile(r'\bmake_pair\s*<')


def CheckMakePairUsesDeduction(filename, clean_lines, linenum, error):
  """Check that make_pair's template arguments are deduced.

  G++ 4.6 in C++11 mode fails badly if make_pair's template arguments are
  specified explicitly, and such use isn't intended in any case.

  Args:
    filename: The name of the current file.
    clean_lines: A CleansedLines instance containing the file.
    linenum: The number of the line to check.
    error: The function to call with any errors found.
  """
  line = clean_lines.elided[linenum]
  match = _RE_PATTERN_EXPLICIT_MAKEPAIR.search(line)
  if match:
    error(filename, linenum, 'build/explicit_make_pair',
          4,  # 4 = high confidence
          'For C++11-compatibility, omit template arguments from make_pair'
          ' OR use pair directly OR if appropriate, construct a pair directly')


def CheckRedundantVirtual(filename, clean_lines, linenum, error):
  """Check if line contains a redundant "virtual" function-specifier.

  Args:
    filename: The name of the current file.
    clean_lines: A CleansedLines instance containing the file.
    linenum: The number of the line to check.
    error: The function to call with any errors found.
  """
  # Look for "virtual" on current line.
  line = clean_lines.elided[linenum]
  virtual = Match(r'^(.*)(\bvirtual\b)(.*)$', line)
  if not virtual: return

  # Ignore "virtual" keywords that are near access-specifiers.  These
  # are only used in class base-specifier and do not apply to member
  # functions.
  if (Search(r'\b(public|protected|private)\s+$', virtual.group(1)) or
      Match(r'^\s+(public|protected|private)\b', virtual.group(3))):
    return

  # Ignore the "virtual" keyword from virtual base classes.  Usually
  # there is a column on the same line in these cases (virtual base
  # classes are rare in google3 because multiple inheritance is rare).
  if Match(r'^.*[^:]:[^:].*$', line): return

  # Look for the next opening parenthesis.  This is the start of the
  # parameter list (possibly on the next line shortly after virtual).
  # TODO(unknown): doesn't work if there are virtual functions with
  # decltype() or other things that use parentheses, but csearch suggests
  # that this is rare.
  end_col = -1
  end_line = -1
  start_col = len(virtual.group(2))
  for start_line in xrange(linenum, min(linenum + 3, clean_lines.NumLines())):
    line = clean_lines.elided[start_line][start_col:]
    parameter_list = Match(r'^([^(]*)\(', line)
    if parameter_list:
      # Match parentheses to find the end of the parameter list
      (_, end_line, end_col) = CloseExpression(
          clean_lines, start_line, start_col + len(parameter_list.group(1)))
      break
    start_col = 0

  if end_col < 0:
    return  # Couldn't find end of parameter list, give up

  # Look for "override" or "final" after the parameter list
  # (possibly on the next few lines).
  for i in xrange(end_line, min(end_line + 3, clean_lines.NumLines())):
    line = clean_lines.elided[i][end_col:]
    match = Search(r'\b(override|final)\b', line)
    if match:
      error(filename, linenum, 'readability/inheritance', 4,
            ('"virtual" is redundant since function is '
             'already declared as "%s"' % match.group(1)))

    # Set end_col to check whole lines after we are done with the
    # first line.
    end_col = 0
    if Search(r'[^\w]\s*$', line):
      break


def CheckRedundantOverrideOrFinal(filename, clean_lines, linenum, error):
  """Check if line contains a redundant "override" or "final" virt-specifier.

  Args:
    filename: The name of the current file.
    clean_lines: A CleansedLines instance containing the file.
    linenum: The number of the line to check.
    error: The function to call with any errors found.
  """
  # Look for closing parenthesis nearby.  We need one to confirm where
  # the declarator ends and where the virt-specifier starts to avoid
  # false positives.
  line = clean_lines.elided[linenum]
  declarator_end = line.rfind(')')
  if declarator_end >= 0:
    fragment = line[declarator_end:]
  else:
    if linenum > 1 and clean_lines.elided[linenum - 1].rfind(')') >= 0:
      fragment = line
    else:
      return

  # Check that at most one of "override" or "final" is present, not both
  if Search(r'\boverride\b', fragment) and Search(r'\bfinal\b', fragment):
    error(filename, linenum, 'readability/inheritance', 4,
          ('"override" is redundant since function is '
           'already declared as "final"'))




# Returns true if we are at a new block, and it is directly
# inside of a namespace.
def IsBlockInNameSpace(nesting_state, is_forward_declaration):
  """Checks that the new block is directly in a namespace.

  Args:
    nesting_state: The _NestingState object that contains info about our state.
    is_forward_declaration: If the class is a forward declared class.
  Returns:
    Whether or not the new block is directly in a namespace.
  """
  if is_forward_declaration:
    return len(nesting_state.stack) >= 1 and (
      isinstance(nesting_state.stack[-1], _NamespaceInfo))


  return (len(nesting_state.stack) > 1 and
          nesting_state.stack[-1].check_namespace_indentation and
          isinstance(nesting_state.stack[-2], _NamespaceInfo))


def ShouldCheckNamespaceIndentation(nesting_state, is_namespace_indent_item,
                                    raw_lines_no_comments, linenum):
  """This method determines if we should apply our namespace indentation check.

  Args:
    nesting_state: The current nesting state.
    is_namespace_indent_item: If we just put a new class on the stack, True.
      If the top of the stack is not a class, or we did not recently
      add the class, False.
    raw_lines_no_comments: The lines without the comments.
    linenum: The current line number we are processing.

  Returns:
    True if we should apply our namespace indentation check. Currently, it
    only works for classes and namespaces inside of a namespace.
  """

  is_forward_declaration = IsForwardClassDeclaration(raw_lines_no_comments,
                                                     linenum)

  if not (is_namespace_indent_item or is_forward_declaration):
    return False

  # If we are in a macro, we do not want to check the namespace indentation.
  if IsMacroDefinition(raw_lines_no_comments, linenum):
    return False

  return IsBlockInNameSpace(nesting_state, is_forward_declaration)


# Call this method if the line is directly inside of a namespace.
# If the line above is blank (excluding comments) or the start of
# an inner namespace, it cannot be indented.
def CheckItemIndentationInNamespace(filename, raw_lines_no_comments, linenum,
                                    error):
  line = raw_lines_no_comments[linenum]
  if Match(r'^\s+', line):
    error(filename, linenum, 'runtime/indentation_namespace', 4,
          'Do not indent within a namespace')


def ProcessLine(filename, file_extension, clean_lines, line,
                include_state, function_state, nesting_state, error,
                extra_check_functions=None):
  """Processes a single line in the file.

  Args:
    filename: Filename of the file that is being processed.
    file_extension: The extension (dot not included) of the file.
    clean_lines: An array of strings, each representing a line of the file,
                 with comments stripped.
    line: Number of line being processed.
    include_state: An _IncludeState instance in which the headers are inserted.
    function_state: A _FunctionState instance which counts function lines, etc.
    nesting_state: A NestingState instance which maintains information about
                   the current stack of nested blocks being parsed.
    error: A callable to which errors are reported, which takes 4 arguments:
           filename, line number, error level, and message
    extra_check_functions: An array of additional check functions that will be
                           run on each source line. Each function takes 4
                           arguments: filename, clean_lines, line, error
  """
  raw_lines = clean_lines.raw_lines
  ParseNolintSuppressions(filename, raw_lines[line], line, error)
  nesting_state.Update(filename, clean_lines, line, error)
  CheckForNamespaceIndentation(filename, nesting_state, clean_lines, line,
                               error)
  if nesting_state.InAsmBlock(): return
  CheckForFunctionLengths(filename, clean_lines, line, function_state, error)
  CheckForMultilineCommentsAndStrings(filename, clean_lines, line, error)
  CheckStyle(filename, clean_lines, line, file_extension, nesting_state, error)
  CheckLanguage(filename, clean_lines, line, file_extension, include_state,
                nesting_state, error)
  CheckForNonConstReference(filename, clean_lines, line, nesting_state, error)
  CheckForNonStandardConstructs(filename, clean_lines, line,
                                nesting_state, error)
  CheckVlogArguments(filename, clean_lines, line, error)
  CheckPosixThreading(filename, clean_lines, line, error)
  CheckInvalidIncrement(filename, clean_lines, line, error)
  CheckMakePairUsesDeduction(filename, clean_lines, line, error)
  CheckRedundantVirtual(filename, clean_lines, line, error)
  CheckRedundantOverrideOrFinal(filename, clean_lines, line, error)
  if extra_check_functions:
    for check_fn in extra_check_functions:
      check_fn(filename, clean_lines, line, error)

def FlagCxx11Features(filename, clean_lines, linenum, error):
  """Flag those c++11 features that we only allow in certain places.

  Args:
    filename: The name of the current file.
    clean_lines: A CleansedLines instance containing the file.
    linenum: The number of the line to check.
    error: The function to call with any errors found.
  """
  line = clean_lines.elided[linenum]

  include = Match(r'\s*#\s*include\s+[<"]([^<"]+)[">]', line)

  # Flag unapproved C++ TR1 headers.
  if include and include.group(1).startswith('tr1/'):
    error(filename, linenum, 'build/c++tr1', 5,
          ('C++ TR1 headers such as <%s> are unapproved.') % include.group(1))

  # Flag unapproved C++11 headers.
  if include and include.group(1) in ('cfenv',
                                      'condition_variable',
                                      'fenv.h',
                                      'future',
                                      'mutex',
                                      'thread',
                                      'chrono',
                                      'ratio',
                                      'regex',
                                      'system_error',
                                     ):
    error(filename, linenum, 'build/c++11', 5,
          ('<%s> is an unapproved C++11 header.') % include.group(1))

  # The only place where we need to worry about C++11 keywords and library
  # features in preprocessor directives is in macro definitions.
  if Match(r'\s*#', line) and not Match(r'\s*#\s*define\b', line): return

  # These are classes and free functions.  The classes are always
  # mentioned as std::*, but we only catch the free functions if
  # they're not found by ADL.  They're alphabetical by header.
  for top_name in (
      # type_traits
      'alignment_of',
      'aligned_union',
      ):
    if Search(r'\bstd::%s\b' % top_name, line):
      error(filename, linenum, 'build/c++11', 5,
            ('std::%s is an unapproved C++11 class or function.  Send c-style '
             'an example of where it would make your code more readable, and '
             'they may let you use it.') % top_name)


def FlagCxx14Features(filename, clean_lines, linenum, error):
  """Flag those C++14 features that we restrict.

  Args:
    filename: The name of the current file.
    clean_lines: A CleansedLines instance containing the file.
    linenum: The number of the line to check.
    error: The function to call with any errors found.
  """
  line = clean_lines.elided[linenum]

  include = Match(r'\s*#\s*include\s+[<"]([^<"]+)[">]', line)

  # Flag unapproved C++14 headers.
  if include and include.group(1) in ('scoped_allocator', 'shared_mutex'):
    error(filename, linenum, 'build/c++14', 5,
          ('<%s> is an unapproved C++14 header.') % include.group(1))


def ProcessFileData(filename, file_extension, lines, error,
                    extra_check_functions=None):
  """Performs lint checks and reports any errors to the given error function.

  Args:
    filename: Filename of the file that is being processed.
    file_extension: The extension (dot not included) of the file.
    lines: An array of strings, each representing a line of the file, with the
           last element being empty if the file is terminated with a newline.
    error: A callable to which errors are reported, which takes 4 arguments:
           filename, line number, error level, and message
    extra_check_functions: An array of additional check functions that will be
                           run on each source line. Each function takes 4
                           arguments: filename, clean_lines, line, error
  """
  lines = (['// marker so line numbers and indices both start at 1'] + lines +
           ['// marker so line numbers end in a known way'])

  include_state = _IncludeState()
  function_state = _FunctionState()
  nesting_state = NestingState()

  ResetNolintSuppressions()

  CheckForCopyright(filename, lines, error)
  ProcessGlobalSuppresions(lines)
  RemoveMultiLineComments(filename, lines, error)
  clean_lines = CleansedLines(lines)

  if IsHeaderExtension(file_extension):
    CheckForHeaderGuard(filename, clean_lines, error)

  for line in xrange(clean_lines.NumLines()):
    ProcessLine(filename, file_extension, clean_lines, line,
                include_state, function_state, nesting_state, error,
                extra_check_functions)
    FlagCxx11Features(filename, clean_lines, line, error)
  nesting_state.CheckCompletedBlocks(filename, error)

  CheckForIncludeWhatYouUse(filename, clean_lines, include_state, error)

  # Check that the .cc file has included its header if it exists.
  if _IsSourceExtension(file_extension):
    CheckHeaderFileIncluded(filename, include_state, error)

  # We check here rather than inside ProcessLine so that we see raw
  # lines rather than "cleaned" lines.
  CheckForBadCharacters(filename, lines, error)

  CheckForNewlineAtEOF(filename, lines, error)

def ProcessConfigOverrides(filename):
  """ Loads the configuration files and processes the config overrides.

  Args:
    filename: The name of the file being processed by the linter.

  Returns:
    False if the current |filename| should not be processed further.
  """

  abs_filename = os.path.abspath(filename)
  cfg_filters = []
  keep_looking = True
  while keep_looking:
    abs_path, base_name = os.path.split(abs_filename)
    if not base_name:
      break  # Reached the root directory.

    cfg_file = os.path.join(abs_path, "CPPLINT.cfg")
    abs_filename = abs_path
    if not os.path.isfile(cfg_file):
      continue

    try:
      with open(cfg_file) as file_handle:
        for line in file_handle:
          line, _, _ = line.partition('#')  # Remove comments.
          if not line.strip():
            continue

          name, _, val = line.partition('=')
          name = name.strip()
          val = val.strip()
          if name == 'set noparent':
            keep_looking = False
          elif name == 'filter':
            cfg_filters.append(val)
          elif name == 'exclude_files':
            # When matching exclude_files pattern, use the base_name of
            # the current file name or the directory name we are processing.
            # For example, if we are checking for lint errors in /foo/bar/baz.cc
            # and we found the .cfg file at /foo/CPPLINT.cfg, then the config
            # file's "exclude_files" filter is meant to be checked against "bar"
            # and not "baz" nor "bar/baz.cc".
            if base_name:
              pattern = re.compile(val)
              if pattern.match(base_name):
                if _cpplint_state.quiet:
                  # Suppress "Ignoring file" warning when using --quiet.
                  return False
<<<<<<< HEAD
                sys.stderr.write('Ignoring "%s": file excluded by "%s". '
=======
                _cpplint_state.PrintInfo('Ignoring "%s": file excluded by "%s". '
>>>>>>> b06a1859
                                 'File path component "%s" matches '
                                 'pattern "%s"\n' %
                                 (filename, cfg_file, base_name, val))
                return False
          elif name == 'linelength':
            global _line_length
            try:
              _line_length = int(val)
            except ValueError:
              _cpplint_state.PrintError('Line length must be numeric.')
          elif name == 'extensions':
            ProcessExtensionsOption(val)
          elif name == 'root':
            global _root
            # root directories are specified relative to CPPLINT.cfg dir.
            _root = os.path.join(os.path.dirname(cfg_file), val)
          elif name == 'headers':
            ProcessHppHeadersOption(val)
<<<<<<< HEAD
=======
          elif name == 'includeorder':
            ProcessIncludeOrderOption(val)
>>>>>>> b06a1859
          else:
            _cpplint_state.PrintError(
                'Invalid configuration option (%s) in file %s\n' %
                (name, cfg_file))

    except IOError:
      _cpplint_state.PrintError(
          "Skipping config file '%s': Can't open for reading\n" % cfg_file)
      keep_looking = False

  # Apply all the accumulated filters in reverse order (top-level directory
  # config options having the least priority).
  for cfg_filter in reversed(cfg_filters):
    _AddFilters(cfg_filter)

  return True


def ProcessFile(filename, vlevel, extra_check_functions=None):
  """Does google-lint on a single file.

  Args:
    filename: The name of the file to parse.

    vlevel: The level of errors to report.  Every error of confidence
    >= verbose_level will be reported.  0 is a good default.

    extra_check_functions: An array of additional check functions that will be
                           run on each source line. Each function takes 4
                           arguments: filename, clean_lines, line, error
  """

  _SetVerboseLevel(vlevel)
  _BackupFilters()
  old_errors = _cpplint_state.error_count

  if not ProcessConfigOverrides(filename):
    _RestoreFilters()
    return

  lf_lines = []
  crlf_lines = []
  try:
    # Support the UNIX convention of using "-" for stdin.  Note that
    # we are not opening the file with universal newline support
    # (which codecs doesn't support anyway), so the resulting lines do
    # contain trailing '\r' characters if we are reading a file that
    # has CRLF endings.
    # If after the split a trailing '\r' is present, it is removed
    # below.
    if filename == '-':
      lines = codecs.StreamReaderWriter(sys.stdin,
                                        codecs.getreader('utf8'),
                                        codecs.getwriter('utf8'),
                                        'replace').read().split('\n')
    else:
      with codecs.open(filename, 'r', 'utf8', 'replace') as target_file:
        lines = target_file.read().split('\n')

    # Remove trailing '\r'.
    # The -1 accounts for the extra trailing blank line we get from split()
    for linenum in range(len(lines) - 1):
      if lines[linenum].endswith('\r'):
        lines[linenum] = lines[linenum].rstrip('\r')
        crlf_lines.append(linenum + 1)
      else:
        lf_lines.append(linenum + 1)

  except IOError:
    _cpplint_state.PrintError(
        "Skipping input '%s': Can't open for reading\n" % filename)
    _RestoreFilters()
    return

  # Note, if no dot is found, this will give the entire filename as the ext.
  file_extension = filename[filename.rfind('.') + 1:]

  # When reading from stdin, the extension is unknown, so no cpplint tests
  # should rely on the extension.
  if filename != '-' and file_extension not in GetAllExtensions():
    _cpplint_state.PrintError('Ignoring %s; not a valid file name '
                     '(%s)\n' % (filename, ', '.join(GetAllExtensions())))
  else:
    ProcessFileData(filename, file_extension, lines, Error,
                    extra_check_functions)

    # If end-of-line sequences are a mix of LF and CR-LF, issue
    # warnings on the lines with CR.
    #
    # Don't issue any warnings if all lines are uniformly LF or CR-LF,
    # since critique can handle these just fine, and the style guide
    # doesn't dictate a particular end of line sequence.
    #
    # We can't depend on os.linesep to determine what the desired
    # end-of-line sequence should be, since that will return the
    # server-side end-of-line sequence.
    if lf_lines and crlf_lines:
      # Warn on every line with CR.  An alternative approach might be to
      # check whether the file is mostly CRLF or just LF, and warn on the
      # minority, we bias toward LF here since most tools prefer LF.
      for linenum in crlf_lines:
        Error(filename, linenum, 'whitespace/newline', 1,
              'Unexpected \\r (^M) found; better to use only \\n')

  # Suppress printing anything if --quiet was passed unless the error
  # count has increased after processing this file.
  if not _cpplint_state.quiet or old_errors != _cpplint_state.error_count:
<<<<<<< HEAD
    sys.stdout.write('Done processing %s\n' % filename)
=======
    _cpplint_state.PrintInfo('Done processing %s\n' % filename)
>>>>>>> b06a1859
  _RestoreFilters()


def PrintUsage(message):
  """Prints a brief usage string and exits, optionally with an error message.

  Args:
    message: The optional error message.
  """
  sys.stderr.write(_USAGE  % (sorted(list(GetAllExtensions())),
       ','.join(sorted(list(GetAllExtensions()))),
       sorted(GetHeaderExtensions()),
       ','.join(sorted(GetHeaderExtensions()))))

  if message:
    sys.exit('\nFATAL ERROR: ' + message)
  else:
    sys.exit(0)

def PrintVersion():
  sys.stdout.write('Cpplint fork (https://github.com/cpplint/cpplint)\n')
  sys.stdout.write('cpplint ' + __VERSION__ + '\n')
  sys.stdout.write('Python ' + sys.version + '\n')
  sys.exit(0)

def PrintCategories():
  """Prints a list of all the error-categories used by error messages.

  These are the categories used to filter messages via --filter.
  """
  sys.stderr.write(''.join('  %s\n' % cat for cat in _ERROR_CATEGORIES))
  sys.exit(0)


def ParseArguments(args):
  """Parses the command line arguments.

  This may set the output format and verbosity level as side-effects.

  Args:
    args: The command line arguments:

  Returns:
    The list of filenames to lint.
  """
  try:
    (opts, filenames) = getopt.getopt(args, '', ['help', 'output=', 'verbose=',
                                                 'v=',
                                                 'version',
                                                 'counting=',
                                                 'filter=',
                                                 'root=',
                                                 'repository=',
                                                 'linelength=',
                                                 'extensions=',
<<<<<<< HEAD
                                                 'headers=',
=======
                                                 'exclude=',
                                                 'recursive',
                                                 'headers=',
                                                 'includeorder=',
>>>>>>> b06a1859
                                                 'quiet'])
  except getopt.GetoptError:
    PrintUsage('Invalid arguments.')

  verbosity = _VerboseLevel()
  output_format = _OutputFormat()
  filters = ''
  quiet = _Quiet()
  counting_style = ''
  recursive = False

  for (opt, val) in opts:
    if opt == '--help':
      PrintUsage(None)
    if opt == '--version':
      PrintVersion()
    elif opt == '--output':
      if val not in ('emacs', 'vs7', 'eclipse', 'junit', 'sed', 'gsed'):
        PrintUsage('The only allowed output formats are emacs, vs7, eclipse '
                   'sed, gsed and junit.')
      output_format = val
    elif opt == '--quiet':
      quiet = True
<<<<<<< HEAD
    elif opt == '--verbose':
=======
    elif opt == '--verbose' or opt == '--v':
>>>>>>> b06a1859
      verbosity = int(val)
    elif opt == '--filter':
      filters = val
      if not filters:
        PrintCategories()
    elif opt == '--counting':
      if val not in ('total', 'toplevel', 'detailed'):
        PrintUsage('Valid counting options are total, toplevel, and detailed')
      counting_style = val
    elif opt == '--root':
      global _root
      _root = val
    elif opt == '--repository':
      global _repository
      _repository = val
    elif opt == '--linelength':
      global _line_length
      try:
        _line_length = int(val)
      except ValueError:
        PrintUsage('Line length must be digits.')
    elif opt == '--exclude':
      global _excludes
      if not _excludes:
        _excludes = set()
      _excludes.update(glob.glob(val))
    elif opt == '--extensions':
<<<<<<< HEAD
      global _valid_extensions
      try:
          _valid_extensions = set(val.split(','))
      except ValueError:
          PrintUsage('Extensions must be comma seperated list.')
    elif opt == '--headers':
      ProcessHppHeadersOption(val)
=======
      ProcessExtensionsOption(val)
    elif opt == '--headers':
      ProcessHppHeadersOption(val)
    elif opt == '--recursive':
      recursive = True
    elif opt == '--includeorder':
      ProcessIncludeOrderOption(val)
>>>>>>> b06a1859

  if not filenames:
    PrintUsage('No files were specified.')

  if recursive:
    filenames = _ExpandDirectories(filenames)

  if _excludes:
    filenames = _FilterExcludedFiles(filenames)

  _SetOutputFormat(output_format)
  _SetQuiet(quiet)
  _SetVerboseLevel(verbosity)
  _SetFilters(filters)
  _SetCountingStyle(counting_style)

  filenames.sort()
  return filenames

def _ExpandDirectories(filenames):
  """Searches a list of filenames and replaces directories in the list with
  all files descending from those directories. Files with extensions not in
  the valid extensions list are excluded.

  Args:
    filenames: A list of files or directories

  Returns:
    A list of all files that are members of filenames or descended from a
    directory in filenames
  """
  expanded = set()
  for filename in filenames:
<<<<<<< HEAD
    ProcessFile(filename, _cpplint_state.verbose_level)
  # If --quiet is passed, suppress printing error count unless there are errors.
  if not _cpplint_state.quiet or _cpplint_state.error_count > 0:
    _cpplint_state.PrintErrorCounts()
=======
    if not os.path.isdir(filename):
      expanded.add(filename)
      continue

    for root, _, files in os.walk(filename):
      for loopfile in files:
        fullname = os.path.join(root, loopfile)
        if fullname.startswith('.' + os.path.sep):
          fullname = fullname[len('.' + os.path.sep):]
        expanded.add(fullname)

  filtered = []
  for filename in expanded:
    if os.path.splitext(filename)[1][1:] in GetAllExtensions():
      filtered.append(filename)
  return filtered

def _FilterExcludedFiles(fnames):
  """Filters out files listed in the --exclude command line switch. File paths
  in the switch are evaluated relative to the current working directory
  """
  exclude_paths = [os.path.abspath(f) for f in _excludes]
  # because globbing does not work recursively, exclude all subpath of all excluded entries
  return [f for f in fnames
          if not any(e for e in exclude_paths
                  if _IsParentOrSame(e, os.path.abspath(f)))]

def _IsParentOrSame(parent, child):
  """Return true if child is subdirectory of parent.
  Assumes both paths are absolute and don't contain symlinks.
  """
  parent = os.path.normpath(parent)
  child = os.path.normpath(child)
  if parent == child:
    return True

  prefix = os.path.commonprefix([parent, child])
  if prefix != parent:
    return False
  # Note: os.path.commonprefix operates on character basis, so
  # take extra care of situations like '/foo/ba' and '/foo/bar/baz'
  child_suffix = child[len(prefix):]
  child_suffix = child_suffix.lstrip(os.sep)
  return child == os.path.join(prefix, child_suffix)

def main():
  filenames = ParseArguments(sys.argv[1:])
  backup_err = sys.stderr
  try:
    # Change stderr to write with replacement characters so we don't die
    # if we try to print something containing non-ASCII characters.
    sys.stderr = codecs.StreamReader(sys.stderr, 'replace')

    _cpplint_state.ResetErrorCounts()
    for filename in filenames:
      ProcessFile(filename, _cpplint_state.verbose_level)
    # If --quiet is passed, suppress printing error count unless there are errors.
    if not _cpplint_state.quiet or _cpplint_state.error_count > 0:
      _cpplint_state.PrintErrorCounts()

    if _cpplint_state.output_format == 'junit':
      sys.stderr.write(_cpplint_state.FormatJUnitXML())

  finally:
    sys.stderr = backup_err
>>>>>>> b06a1859

  sys.exit(_cpplint_state.error_count > 0)


if __name__ == '__main__':
  main()<|MERGE_RESOLUTION|>--- conflicted
+++ resolved
@@ -1,8 +1,4 @@
-<<<<<<< HEAD
-#!/usr/bin/env python
-=======
 #!/usr/bin/env python3
->>>>>>> b06a1859
 # pylint: skip-file
 #
 # Copyright (c) 2009 Google Inc. All rights reserved.
@@ -77,10 +73,6 @@
 Syntax: cpplint.py [--verbose=#] [--output=emacs|eclipse|vs7|junit|sed|gsed]
                    [--filter=-x,+y,...]
                    [--counting=total|toplevel|detailed] [--root=subdir]
-<<<<<<< HEAD
-                   [--linelength=digits] [--headers=x,y,...]
-                   [--quiet]
-=======
                    [--repository=path]
                    [--linelength=digits] [--headers=x,y,...]
                    [--recursive]
@@ -89,7 +81,6 @@
                    [--includeorder=default|standardcfirst]
                    [--quiet]
                    [--version]
->>>>>>> b06a1859
         <file> [file] ...
 
   Style checker for C/C++ source files.
@@ -132,9 +123,6 @@
     quiet
       Don't print anything if no errors are found.
 
-    quiet
-      Don't print anything if no errors are found.
-
     filter=-x,+y,...
       Specify a comma-separated list of category-filters to apply: only
       error messages whose category names pass the filters will be printed.
@@ -189,14 +177,9 @@
       If the specified directory does not exist, this flag is ignored.
 
       Examples:
-<<<<<<< HEAD
-        Assuming that top/src/.git exists (and cwd=top/src), the header guard
-        CPP variables for top/src/chrome/browser/ui/browser.h are:
-=======
         Assuming that src is the top level directory of the repository (and
         cwd=top/src), the header guard CPP variables for
         src/chrome/browser/ui/browser.h are:
->>>>>>> b06a1859
 
         No flag => CHROME_BROWSER_UI_BROWSER_H_
         --root=chrome => BROWSER_UI_BROWSER_H_
@@ -249,14 +232,6 @@
 
       Examples:
         --headers=%s
-        --headers=hpp,hxx
-        --headers=hpp
-
-    headers=x,y,...
-      The header extensions that cpplint will treat as .h in checks. Values are
-      automatically added to --extensions list.
-
-      Examples:
         --headers=hpp,hxx
         --headers=hpp
 
@@ -878,8 +853,6 @@
 # This is set by --root flag.
 _root = None
 _root_debug = False
-<<<<<<< HEAD
-=======
 
 # The top level repository directory. If set, _root is calculated relative to
 # this directory instead of the directory containing version control artifacts.
@@ -891,7 +864,6 @@
 
 # Whether to supress all PrintInfo messages, UNRELATED to --quiet flag
 _quiet = False
->>>>>>> b06a1859
 
 # The allowed line length of files.
 # This is set by --linelength flag.
@@ -932,10 +904,6 @@
 # This is set by --headers flag.
 _hpp_headers = set([])
 
-# Treat all headers starting with 'h' equally: .h, .hpp, .hxx etc.
-# This is set by --headers flag.
-_hpp_headers = set(['h'])
-
 # {str, bool}: a map from error categories to booleans which indicate if the
 # category should be suppressed for every line.
 _global_error_suppressions = {}
@@ -943,16 +911,6 @@
 def ProcessHppHeadersOption(val):
   global _hpp_headers
   try:
-<<<<<<< HEAD
-    _hpp_headers = set(val.split(','))
-    # Automatically append to extensions list so it does not have to be set 2 times
-    _valid_extensions.update(_hpp_headers)
-  except ValueError:
-    PrintUsage('Header extensions must be comma separated list.')
-
-def IsHeaderExtension(file_extension):
-  return file_extension in _hpp_headers
-=======
     _hpp_headers = {ext.strip() for ext in val.split(',')}
   except ValueError:
     PrintUsage('Header extensions must be comma separated list.')
@@ -994,7 +952,6 @@
 
 def GetNonHeaderExtensions():
   return GetAllExtensions().difference(GetHeaderExtensions())
->>>>>>> b06a1859
 
 def ParseNolintSuppressions(filename, raw_line, linenum, error):
   """Updates the global list of line error-suppressions.
@@ -1391,9 +1348,6 @@
     for category, count in sorted(iteritems(self.errors_by_category)):
       self.PrintInfo('Category \'%s\' errors found: %d\n' %
                        (category, count))
-<<<<<<< HEAD
-    sys.stdout.write('Total errors found: %d\n' % self.error_count)
-=======
     if self.error_count > 0:
       self.PrintInfo('Total errors found: %d\n' % self.error_count)
 
@@ -1456,7 +1410,6 @@
     xml_decl = '<?xml version="1.0" encoding="UTF-8" ?>\n'
     return xml_decl + xml.etree.ElementTree.tostring(testsuite, 'utf-8').decode('utf-8')
 
->>>>>>> b06a1859
 
 _cpplint_state = _CppLintState()
 
@@ -1753,11 +1706,7 @@
   if _ShouldPrintError(category, confidence, linenum):
     _cpplint_state.IncrementErrorCount(category)
     if _cpplint_state.output_format == 'vs7':
-<<<<<<< HEAD
-      sys.stderr.write('%s(%s): error cpplint: [%s] %s [%d]\n' % (
-=======
       _cpplint_state.PrintError('%s(%s): error cpplint: [%s] %s [%d]\n' % (
->>>>>>> b06a1859
           filename, linenum, category, message, confidence))
     elif _cpplint_state.output_format == 'eclipse':
       sys.stderr.write('%s:%s: warning: %s  [%s] [%d]\n' % (
@@ -2322,17 +2271,10 @@
   lst = []
   while True:
     (head, tail) = os.path.split(path)
-<<<<<<< HEAD
-    if head == path: # absolute paths end
-      lst.append(head)
-      break
-    if tail == path: # relative paths end
-=======
     if head == path:  # absolute paths end
       lst.append(head)
       break
     if tail == path:  # relative paths end
->>>>>>> b06a1859
       lst.append(tail)
       break
 
@@ -2367,11 +2309,7 @@
   def FixupPathFromRoot():
     if _root_debug:
       sys.stderr.write("\n_root fixup, _root = '%s', repository name = '%s'\n"
-<<<<<<< HEAD
-          %(_root, fileinfo.RepositoryName()))
-=======
           % (_root, fileinfo.RepositoryName()))
->>>>>>> b06a1859
 
     # Process the file path with the --root flag if it was set.
     if not _root:
@@ -2392,47 +2330,29 @@
                                  PathSplitToList(_root))
 
     if _root_debug:
-<<<<<<< HEAD
-      sys.stderr.write("_root lstrip (maybe_path=%s, file_path_from_root=%s," +
-          " _root=%s)\n" %(maybe_path, file_path_from_root, _root))
-=======
       sys.stderr.write(("_root lstrip (maybe_path=%s, file_path_from_root=%s," +
           " _root=%s)\n") % (maybe_path, file_path_from_root, _root))
->>>>>>> b06a1859
 
     if maybe_path:
       return os.path.join(*maybe_path)
 
     #   --root=.. , will prepend the outer directory to the header guard
     full_path = fileinfo.FullName()
-<<<<<<< HEAD
-    root_abspath = os.path.abspath(_root)
-=======
     # adapt slashes for windows
     root_abspath = os.path.abspath(_root).replace('\\', '/')
->>>>>>> b06a1859
 
     maybe_path = StripListPrefix(PathSplitToList(full_path),
                                  PathSplitToList(root_abspath))
 
     if _root_debug:
-<<<<<<< HEAD
-      sys.stderr.write("_root prepend (maybe_path=%s, full_path=%s, " +
-          "root_abspath=%s)\n" %(maybe_path, full_path, root_abspath))
-=======
       sys.stderr.write(("_root prepend (maybe_path=%s, full_path=%s, " +
           "root_abspath=%s)\n") % (maybe_path, full_path, root_abspath))
->>>>>>> b06a1859
 
     if maybe_path:
       return os.path.join(*maybe_path)
 
     if _root_debug:
-<<<<<<< HEAD
-      sys.stderr.write("_root ignore, returning %s\n" %(file_path_from_root))
-=======
       sys.stderr.write("_root ignore, returning %s\n" % (file_path_from_root))
->>>>>>> b06a1859
 
     #   --root=FAKE_DIR is ignored
     return file_path_from_root
@@ -6630,11 +6550,7 @@
                 if _cpplint_state.quiet:
                   # Suppress "Ignoring file" warning when using --quiet.
                   return False
-<<<<<<< HEAD
-                sys.stderr.write('Ignoring "%s": file excluded by "%s". '
-=======
                 _cpplint_state.PrintInfo('Ignoring "%s": file excluded by "%s". '
->>>>>>> b06a1859
                                  'File path component "%s" matches '
                                  'pattern "%s"\n' %
                                  (filename, cfg_file, base_name, val))
@@ -6653,11 +6569,8 @@
             _root = os.path.join(os.path.dirname(cfg_file), val)
           elif name == 'headers':
             ProcessHppHeadersOption(val)
-<<<<<<< HEAD
-=======
           elif name == 'includeorder':
             ProcessIncludeOrderOption(val)
->>>>>>> b06a1859
           else:
             _cpplint_state.PrintError(
                 'Invalid configuration option (%s) in file %s\n' %
@@ -6765,11 +6678,7 @@
   # Suppress printing anything if --quiet was passed unless the error
   # count has increased after processing this file.
   if not _cpplint_state.quiet or old_errors != _cpplint_state.error_count:
-<<<<<<< HEAD
-    sys.stdout.write('Done processing %s\n' % filename)
-=======
     _cpplint_state.PrintInfo('Done processing %s\n' % filename)
->>>>>>> b06a1859
   _RestoreFilters()
 
 
@@ -6825,14 +6734,10 @@
                                                  'repository=',
                                                  'linelength=',
                                                  'extensions=',
-<<<<<<< HEAD
-                                                 'headers=',
-=======
                                                  'exclude=',
                                                  'recursive',
                                                  'headers=',
                                                  'includeorder=',
->>>>>>> b06a1859
                                                  'quiet'])
   except getopt.GetoptError:
     PrintUsage('Invalid arguments.')
@@ -6856,11 +6761,7 @@
       output_format = val
     elif opt == '--quiet':
       quiet = True
-<<<<<<< HEAD
-    elif opt == '--verbose':
-=======
     elif opt == '--verbose' or opt == '--v':
->>>>>>> b06a1859
       verbosity = int(val)
     elif opt == '--filter':
       filters = val
@@ -6888,15 +6789,6 @@
         _excludes = set()
       _excludes.update(glob.glob(val))
     elif opt == '--extensions':
-<<<<<<< HEAD
-      global _valid_extensions
-      try:
-          _valid_extensions = set(val.split(','))
-      except ValueError:
-          PrintUsage('Extensions must be comma seperated list.')
-    elif opt == '--headers':
-      ProcessHppHeadersOption(val)
-=======
       ProcessExtensionsOption(val)
     elif opt == '--headers':
       ProcessHppHeadersOption(val)
@@ -6904,7 +6796,6 @@
       recursive = True
     elif opt == '--includeorder':
       ProcessIncludeOrderOption(val)
->>>>>>> b06a1859
 
   if not filenames:
     PrintUsage('No files were specified.')
@@ -6938,12 +6829,6 @@
   """
   expanded = set()
   for filename in filenames:
-<<<<<<< HEAD
-    ProcessFile(filename, _cpplint_state.verbose_level)
-  # If --quiet is passed, suppress printing error count unless there are errors.
-  if not _cpplint_state.quiet or _cpplint_state.error_count > 0:
-    _cpplint_state.PrintErrorCounts()
-=======
     if not os.path.isdir(filename):
       expanded.add(filename)
       continue
@@ -7009,7 +6894,6 @@
 
   finally:
     sys.stderr = backup_err
->>>>>>> b06a1859
 
   sys.exit(_cpplint_state.error_count > 0)
 
