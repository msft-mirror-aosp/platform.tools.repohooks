--- conflicted
+++ resolved
@@ -19,10 +19,6 @@
 import os
 import shutil
 import sys
-<<<<<<< HEAD
-from distutils.spawn import find_executable
-=======
->>>>>>> 2976a4d2
 
 _path = os.path.realpath(__file__ + '/../..')
 if sys.path[0] != _path:
@@ -64,15 +60,7 @@
     parser = get_parser()
     opts = parser.parse_args(argv)
 
-<<<<<<< HEAD
-    # google-java-format-diff.py looks for google-java-format in $PATH, so find
-    # the parent dir up front and inject it into $PATH when launching it.
-    # TODO: Pass the path in directly once this issue is resolved:
-    # https://github.com/google/google-java-format/issues/108
-    format_path = find_executable(opts.google_java_format)
-=======
     format_path = shutil.which(opts.google_java_format)
->>>>>>> 2976a4d2
     if not format_path:
         print(
             f'Unable to find google-java-format at: {opts.google_java_format}',
@@ -80,32 +68,19 @@
         )
         return 1
 
-    extra_env = {
-        'PATH': os.path.dirname(format_path) + os.pathsep + os.environ['PATH'],
-    }
-
     # TODO: Delegate to the tool once this issue is resolved:
     # https://github.com/google/google-java-format/issues/107
     diff_cmd = ['git', 'diff', '--no-ext-diff', '-U0', f'{opts.commit}^!']
     diff_cmd.extend(['--'] + opts.files)
     diff = rh.utils.run(diff_cmd, capture_output=True).stdout
 
-<<<<<<< HEAD
-    cmd = [opts.google_java_format_diff, '-p1', '--aosp']
-=======
     cmd = [opts.google_java_format_diff, '-p1', '--aosp', '-b', format_path]
->>>>>>> 2976a4d2
     if opts.fix:
         cmd.extend(['-i'])
     if not opts.sort_imports:
         cmd.extend(['--skip-sorting-imports'])
 
-<<<<<<< HEAD
-    stdout = rh.utils.run(cmd, input=diff, capture_output=True,
-                          extra_env=extra_env).stdout
-=======
     stdout = rh.utils.run(cmd, input=diff, capture_output=True).stdout
->>>>>>> 2976a4d2
     if stdout:
         print('One or more files in your commit have Java formatting errors.')
         print(f'You can run: {sys.argv[0]} --fix {rh.shell.cmd_to_str(argv)}')
