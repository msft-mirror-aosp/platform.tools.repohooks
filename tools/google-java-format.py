--- conflicted
+++ resolved
@@ -72,7 +72,7 @@
     # https://github.com/google/google-java-format/issues/107
     diff_cmd = ['git', 'diff', '--no-ext-diff', '-U0', f'{opts.commit}^!']
     diff_cmd.extend(['--'] + opts.files)
-    diff = rh.utils.run_command(diff_cmd, capture_output=True).output
+    diff = rh.utils.run(diff_cmd, capture_output=True).stdout
 
     cmd = [opts.google_java_format_diff, '-p1', '--aosp', '-b', format_path]
     if opts.fix:
@@ -80,16 +80,8 @@
     if not opts.sort_imports:
         cmd.extend(['--skip-sorting-imports'])
 
-<<<<<<< HEAD
-    stdout = rh.utils.run_command(cmd,
-                                  input=diff,
-                                  capture_output=True,
-                                  extra_env=extra_env).output
-    if stdout != '':
-=======
     stdout = rh.utils.run(cmd, input=diff, capture_output=True).stdout
     if stdout:
->>>>>>> 99cf377b
         print('One or more files in your commit have Java formatting errors.')
         print(f'You can run: {sys.argv[0]} --fix {rh.shell.cmd_to_str(argv)}')
         return 1
