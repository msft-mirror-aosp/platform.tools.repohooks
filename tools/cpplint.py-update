#!/bin/bash
# Copyright 2016 The Android Open Source Project
#
# Licensed under the Apache License, Version 2.0 (the "License");
# you may not use this file except in compliance with the License.
# You may obtain a copy of the License at
#
#      http://www.apache.org/licenses/LICENSE-2.0
#
# Unless required by applicable law or agreed to in writing, software
# distributed under the License is distributed on an "AS IS" BASIS,
# WITHOUT WARRANTIES OR CONDITIONS OF ANY KIND, either express or implied.
# See the License for the specific language governing permissions and
# limitations under the License.

set -eu

# The outdated Google version that only supports Python 2.
GITHUB_URL="https://github.com/google/styleguide/raw/gh-pages/cpplint"
# The forked version with Python 3 support.
GITHUB_URL="https://github.com/cpplint/cpplint/raw/develop"
SCRIPT_DIR="$(dirname "$(readlink -f -- "$0")")"

usage() {
  cat <<EOF
Usage: $0

Helper script to quickly update the bundled cpplint.py script.

EOF

  if [[ $# -ne 0 ]]; then
    echo "ERROR: $*" 2>&1
    exit 1
  else
    exit 0
  fi
}

main() {
  while [[ $# -gt 0 ]]; do
    case $1 in
    -h|--help) usage;;
    -x) set -x;;
    *) usage "Unknown option: $1";;
    esac
    shift
  done

  # Download cpplint.py from upstream.
  local cpplint_py="${SCRIPT_DIR}/cpplint.py"
<<<<<<< HEAD
  wget "${GITHUB_URL}/cpplint/cpplint.py" -O "${cpplint_py}"
  sed -i '2i# pylint: skip-file' "${cpplint_py}"
=======
  wget "${GITHUB_URL}/cpplint.py" -O "${cpplint_py}"
  sed -i \
    -e '1s|python$|python3|' \
    -e '2i# pylint: skip-file' \
    "${cpplint_py}"
>>>>>>> b06a1859
  chmod +x "${cpplint_py}"
}

main "$@"<|MERGE_RESOLUTION|>--- conflicted
+++ resolved
@@ -49,16 +49,11 @@
 
   # Download cpplint.py from upstream.
   local cpplint_py="${SCRIPT_DIR}/cpplint.py"
-<<<<<<< HEAD
-  wget "${GITHUB_URL}/cpplint/cpplint.py" -O "${cpplint_py}"
-  sed -i '2i# pylint: skip-file' "${cpplint_py}"
-=======
   wget "${GITHUB_URL}/cpplint.py" -O "${cpplint_py}"
   sed -i \
     -e '1s|python$|python3|' \
     -e '2i# pylint: skip-file' \
     "${cpplint_py}"
->>>>>>> b06a1859
   chmod +x "${cpplint_py}"
 }
 
