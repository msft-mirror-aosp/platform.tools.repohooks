# Copyright 2016 The Android Open Source Project
#
# Licensed under the Apache License, Version 2.0 (the "License");
# you may not use this file except in compliance with the License.
# You may obtain a copy of the License at
#
#      http://www.apache.org/licenses/LICENSE-2.0
#
# Unless required by applicable law or agreed to in writing, software
# distributed under the License is distributed on an "AS IS" BASIS,
# WITHOUT WARRANTIES OR CONDITIONS OF ANY KIND, either express or implied.
# See the License for the specific language governing permissions and
# limitations under the License.

[MASTER]

# Specify a configuration file.
#rcfile=

# Python code to execute, usually for sys.path manipulation such as
# pygtk.require().
#init-hook=

# Profiled execution.
profile=no

# Add files or directories to the blacklist. They should be base names, not
# paths.
ignore=CVS,.svn,.git

# Pickle collected data for later comparisons.
persistent=yes

# List of plugins (as comma separated values of python modules names) to load,
# usually to register additional checkers.
load-plugins=

# Use multiple processes to speed up Pylint.
jobs=1

# Allow loading of arbitrary C extensions. Extensions are imported into the
# active Python interpreter and may run arbitrary code.
unsafe-load-any-extension=no

# A comma-separated list of package or module names from where C extensions may
# be loaded. Extensions are loading into the active Python interpreter and may
# run arbitrary code
extension-pkg-whitelist=

# Allow optimization of some AST trees. This will activate a peephole AST
# optimizer, which will apply various small optimizations. For instance, it can
# be used to obtain the result of joining multiple strings with the addition
# operator. Joining a lot of strings can lead to a maximum recursion error in
# Pylint and this flag can prevent that. It has one side effect, the resulting
# AST will be different than the one from reality.
optimize-ast=no


[MESSAGES CONTROL]

# Only show warnings with the listed confidence levels. Leave empty to show
# all. Valid levels: HIGH, INFERENCE, INFERENCE_FAILURE, UNDEFINED
confidence=

# Enable the message, report, category or checker with the given id(s). You can
# either give multiple identifier separated by comma (,) or put this option
# multiple time. See also the "--disable" option for examples.
<<<<<<< HEAD
#enable=
=======
enable=

>>>>>>> 99cf377b

# Disable the message, report, category or checker with the given id(s). You
# can either give multiple identifiers separated by comma (,) or put this
# option multiple times (only on the command line, not in the configuration
# file where it should appear only once).You can also use "--disable=all" to
# disable everything first and then reenable specific checks. For example, if
# you want to run only the similarities checker, you can use "--disable=all
# --enable=similarities". If you want to run only the classes checker, but have
# no Warning level messages displayed, use"--disable=all --enable=classes
# --disable=W"
# We leave many of the style warnings to judgement/peer review.
disable=
    fixme,
    file-ignored,
    invalid-name,
    locally-disabled,
    missing-docstring,
    no-else-break,
    no-else-continue,
    no-else-raise,
    no-else-return,
    too-few-public-methods,
    too-many-arguments,
    too-many-branches,
    too-many-instance-attributes,
    too-many-lines,
    too-many-locals,
    too-many-public-methods,
    too-many-return-statements,
    too-many-statements,


[REPORTS]

# Set the output format. Available formats are text, parseable, colorized, msvs
# (visual studio) and html. You can also give a reporter class, eg
# mypackage.mymodule.MyReporterClass.
output-format=text

# Put messages in a separate file for each module / package specified on the
# command line instead of printing them on stdout. Reports (if any) will be
# written in a file name "pylint_global.[txt|html]".
files-output=no

# Tells whether to display a full report or only the messages
reports=no

# Python expression which should return a note less than 10 (10 is the highest
# note). You have access to the variables errors warning, statement which
# respectively contain the number of errors / warnings messages and the total
# number of statements analyzed. This is used by the global evaluation report
# (RP0004).
#evaluation=10.0 - ((float(5 * error + warning + refactor + convention) / statement) * 10)

# Template used to display messages. This is a python new-style format string
# used to format the message information. See doc for all details
#msg-template=


[SIMILARITIES]

# Minimum lines number of a similarity.
min-similarity-lines=20

# Ignore comments when computing similarities.
ignore-comments=yes

# Ignore docstrings when computing similarities.
ignore-docstrings=yes

# Ignore imports when computing similarities.
ignore-imports=no


[TYPECHECK]

# Tells whether missing members accessed in mixin class should be ignored. A
# mixin class is detected if its name ends with "mixin" (case insensitive).
ignore-mixin-members=yes

# List of module names for which member attributes should not be checked
# (useful for modules/projects where namespaces are manipulated during runtime
# and thus existing member attributes cannot be deduced by static analysis. It
# supports qualified module names, as well as Unix pattern matching.
ignored-modules=

# List of classes names for which member attributes should not be checked
# (useful for classes with attributes dynamically set). This supports can work
# with qualified names.
ignored-classes=hashlib,numpy

# List of members which are set dynamically and missed by pylint inference
# system, and so shouldn't trigger E1101 when accessed. Python regular
# expressions are accepted.
generated-members=


[SPELLING]

# Spelling dictionary name. Available dictionaries: none. To make it working
# install python-enchant package.
spelling-dict=

# List of comma separated words that should not be checked.
spelling-ignore-words=

# A path to a file that contains private dictionary; one word per line.
spelling-private-dict-file=

# Tells whether to store unknown words to indicated private dictionary in
# --spelling-private-dict-file option instead of raising a message.
spelling-store-unknown-words=no


[LOGGING]

# Logging modules to check that the string format arguments are in logging
# function parameter format
logging-modules=logging


[VARIABLES]

# Tells whether we should check for unused import in __init__ files.
init-import=no

# A regular expression matching the name of dummy variables (i.e. expectedly
# not used).
dummy-variables-rgx=_|unused_

# List of additional names supposed to be defined in builtins. Remember that
# you should avoid to define new builtins when possible.
additional-builtins=

# List of strings which can identify a callback function by name. A callback
# name must start or end with one of those strings.
callbacks=cb_,_cb


[FORMAT]

# Maximum number of characters on a single line.
max-line-length=80

# Regexp for a line that is allowed to be longer than the limit.
ignore-long-lines=^\s*(# )?<?https?://\S+>?$

# Allow the body of an if to be on the same line as the test if there is no
# else.
single-line-if-stmt=no

# List of optional constructs for which whitespace checking is disabled. `dict-
# separator` is used to allow tabulation in dicts, etc.: {1  : 1,\n222: 2}.
# `trailing-comma` allows a space between comma and closing bracket: (a, ).
# `empty-line` allows space-only lines.
no-space-check=trailing-comma,dict-separator

# Maximum number of lines in a module
max-module-lines=1000

# String used as indentation unit. This is usually "    " (4 spaces) or "\t" (1
# tab).
indent-string='    '

# Number of spaces of indent required inside a hanging  or continued line.
indent-after-paren=4

# Expected format of line ending, e.g. empty (any line ending), LF or CRLF.
expected-line-ending-format=LF


[MISCELLANEOUS]

# List of note tags to take in consideration, separated by a comma.
notes=FIXME,XXX,TODO


[BASIC]

# List of builtins function names that should not be used, separated by a comma
bad-functions=map,filter

# Good variable names which should always be accepted, separated by a comma
good-names=i,j,k,ex,x,_

# Bad variable names which should always be refused, separated by a comma
bad-names=foo,bar,baz,toto,tutu,tata

# Colon-delimited sets of names that determine each other's naming style when
# the name regexes allow several styles.
name-group=

# Include a hint for the correct naming format with invalid-name
include-naming-hint=no

# Regular expression matching correct function names
function-rgx=[a-z_][a-z0-9_]{2,30}$

# Naming hint for function names
function-name-hint=[a-z_][a-z0-9_]{2,30}$

# Regular expression matching correct variable names
variable-rgx=[a-z_][a-z0-9_]{2,30}$

# Naming hint for variable names
variable-name-hint=[a-z_][a-z0-9_]{2,30}$

# Regular expression matching correct constant names
const-rgx=(([A-Z_][A-Z0-9_]*)|(__.*__))$

# Naming hint for constant names
const-name-hint=(([A-Z_][A-Z0-9_]*)|(__.*__))$

# Regular expression matching correct attribute names
attr-rgx=[a-z_][a-z0-9_]{2,30}$

# Naming hint for attribute names
attr-name-hint=[a-z_][a-z0-9_]{2,30}$

# Regular expression matching correct argument names
argument-rgx=[a-z_][a-z0-9_]{2,30}$

# Naming hint for argument names
argument-name-hint=[a-z_][a-z0-9_]{2,30}$

# Regular expression matching correct class attribute names
class-attribute-rgx=([A-Za-z_][A-Za-z0-9_]{2,30}|(__.*__))$

# Naming hint for class attribute names
class-attribute-name-hint=([A-Za-z_][A-Za-z0-9_]{2,30}|(__.*__))$

# Regular expression matching correct inline iteration names
inlinevar-rgx=[A-Za-z_][A-Za-z0-9_]*$

# Naming hint for inline iteration names
inlinevar-name-hint=[A-Za-z_][A-Za-z0-9_]*$

# Regular expression matching correct class names
class-rgx=[A-Z_][a-zA-Z0-9]+$

# Naming hint for class names
class-name-hint=[A-Z_][a-zA-Z0-9]+$

# Regular expression matching correct module names
module-rgx=(([a-z_][a-z0-9_]*)|([A-Z][a-zA-Z0-9]+))$

# Naming hint for module names
module-name-hint=(([a-z_][a-z0-9_]*)|([A-Z][a-zA-Z0-9]+))$

# Regular expression which should only match correct method names
method-rgx=[a-z_][a-z0-9_]{2,30}$

# Naming hint for method names
method-name-hint=[a-z_][a-z0-9_]{2,30}$

# Regular expression which should only match function or class names that do
# not require a docstring.
no-docstring-rgx=^_

# Minimum line length for functions/classes that require docstrings, shorter
# ones are exempt.
docstring-min-length=10


[ELIF]

# Maximum number of nested blocks for function / method body
max-nested-blocks=5


[DESIGN]

# Maximum number of arguments for function / method
max-args=5

# Argument names that match this expression will be ignored. Default to name
# with leading underscore
ignored-argument-names=_.*

# Maximum number of locals for function / method body
max-locals=15

# Maximum number of return / yield for function / method body
max-returns=6

# Maximum number of branch for function / method body
max-branches=12

# Maximum number of statements in function / method body
max-statements=50

# Maximum number of parents for a class (see R0901).
max-parents=10

# Maximum number of attributes for a class (see R0902).
max-attributes=7

# Minimum number of public methods for a class (see R0903).
min-public-methods=2

# Maximum number of public methods for a class (see R0904).
max-public-methods=20

# Maximum number of boolean expressions in a if statement
max-bool-expr=5


[CLASSES]

# List of method names used to declare (i.e. assign) instance attributes.
defining-attr-methods=__init__,__new__,setUp

# List of valid names for the first argument in a class method.
valid-classmethod-first-arg=cls

# List of valid names for the first argument in a metaclass class method.
valid-metaclass-classmethod-first-arg=mcs

# List of member names, which should be excluded from the protected access
# warning.
exclude-protected=_asdict,_fields,_replace,_source,_make


[IMPORTS]

# Deprecated modules which should not be used, separated by a comma
deprecated-modules=regsub,TERMIOS,Bastion,rexec,optparse

# Create a graph of every (i.e. internal and external) dependencies in the
# given file (report RP0402 must not be disabled)
import-graph=

# Create a graph of external dependencies in the given file (report RP0402 must
# not be disabled)
ext-import-graph=

# Create a graph of internal dependencies in the given file (report RP0402 must
# not be disabled)
int-import-graph=


[EXCEPTIONS]

# Exceptions that will emit a warning when being caught. Defaults to
# "Exception"
overgeneral-exceptions=Exception<|MERGE_RESOLUTION|>--- conflicted
+++ resolved
@@ -34,9 +34,16 @@
 # List of plugins (as comma separated values of python modules names) to load,
 # usually to register additional checkers.
 load-plugins=
-
-# Use multiple processes to speed up Pylint.
-jobs=1
+    pylint.extensions.bad_builtin,
+    pylint.extensions.check_elif,
+    pylint.extensions.docstyle,
+    pylint.extensions.emptystring,
+    pylint.extensions.overlapping_exceptions,
+    pylint.extensions.redefined_variable_type,
+
+# Use multiple processes to speed up Pylint.  A value of 0 autodetects available
+# processors.
+jobs=0
 
 # Allow loading of arbitrary C extensions. Extensions are imported into the
 # active Python interpreter and may run arbitrary code.
@@ -65,12 +72,8 @@
 # Enable the message, report, category or checker with the given id(s). You can
 # either give multiple identifier separated by comma (,) or put this option
 # multiple time. See also the "--disable" option for examples.
-<<<<<<< HEAD
-#enable=
-=======
 enable=
 
->>>>>>> 99cf377b
 
 # Disable the message, report, category or checker with the given id(s). You
 # can either give multiple identifiers separated by comma (,) or put this
@@ -82,6 +85,7 @@
 # no Warning level messages displayed, use"--disable=all --enable=classes
 # --disable=W"
 # We leave many of the style warnings to judgement/peer review.
+# useless-object-inheritance: We disable this for Python 2 compatibility.
 disable=
     fixme,
     file-ignored,
@@ -101,6 +105,7 @@
     too-many-public-methods,
     too-many-return-statements,
     too-many-statements,
+    useless-object-inheritance,
 
 
 [REPORTS]
@@ -117,6 +122,9 @@
 
 # Tells whether to display a full report or only the messages
 reports=no
+
+# Activate the evaluation score.
+score=no
 
 # Python expression which should return a note less than 10 (10 is the highest
 # note). You have access to the variables errors warning, statement which
